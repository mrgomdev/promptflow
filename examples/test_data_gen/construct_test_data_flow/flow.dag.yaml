--- conflicted
+++ resolved
@@ -1,9 +1,6 @@
 $schema: https://azuremlschemas.azureedge.net/promptflow/latest/Flow.schema.json
-<<<<<<< HEAD
-=======
 id: template_standard_flow
 name: Template Standard Flow
->>>>>>> 740670e6
 environment:
   python_requirements_txt: requirements.txt
 inputs:
@@ -113,11 +110,7 @@
     model: gpt-35-turbo
     reasoning_prompt: ${reasoning_prompt.output}
     validate_seed_question_prompt: ${validate_seed_question_prompt.output}
-<<<<<<< HEAD
     seed_question: ${validate_and_generate_seed_question.output}
-=======
-    seed_question: ${generate_seed_question.output}
->>>>>>> 740670e6
   use_variants: false
 - name: validate_question_prompt
   type: prompt
@@ -136,11 +129,7 @@
     connection: azure_open_ai_connection
     generate_context_prompt: ${generate_context_prompt.output}
     model: gpt-35-turbo
-<<<<<<< HEAD
     question_info: ${validate_and_generate_test_question.output}
-=======
-    question_info: ${generate_test_question.output}
->>>>>>> 740670e6
     validate_question_prompt: ${validate_question_prompt.output}
   use_variants: false
 - name: generate_answer
@@ -149,13 +138,8 @@
     type: code
     path: generate_answer.py
   inputs:
-<<<<<<< HEAD
     connection: azure_openai_connection
     context: ${validate_and_generate_context.output}
-=======
-    connection: azure_open_ai_connection
-    context: ${generate_context.output}
->>>>>>> 740670e6
     generate_answer_prompt: ${generate_answer_prompt.output}
     model: gpt-35-turbo
   use_variants: false