# ---------------------------------------------------------
# Copyright (c) Microsoft Corporation. All rights reserved.
# ---------------------------------------------------------

import docutils.nodes
import copy
import inspect
import types
import yaml
from contextvars import ContextVar
from dataclasses import dataclass
from docutils.core import publish_doctree
from functools import partial
from pathlib import Path
from typing import Callable, List, Optional

from promptflow._core.connection_manager import ConnectionManager
from promptflow._core.thread_local_singleton import ThreadLocalSingleton
from promptflow._core.tool import STREAMING_OPTION_PARAMETER_ATTR
from promptflow._core.tools_manager import BuiltinsManager, ToolLoader, connection_type_to_api_mapping
from promptflow._utils.multimedia_utils import create_image, load_multimedia_data_recursively
from promptflow._utils.tool_utils import get_inputs_for_prompt_template, get_prompt_param_name_from_func
from promptflow.contracts.flow import InputAssignment, InputValueType, Node, ToolSourceType
from promptflow.contracts.tool import ConnectionType, Tool, ToolType, ValueType
from promptflow.contracts.types import AssistantDefinition, PromptTemplate
from promptflow.exceptions import ErrorTarget, PromptflowException, UserErrorException
from promptflow.executor._errors import (
    ConnectionNotFound,
    EmptyLLMApiMapping,
    InvalidConnectionType,
    InvalidCustomLLMTool,
    InvalidSource,
    NodeInputValidationError,
    ResolveToolError,
    ValueTypeUnresolved,
)


@dataclass
class ResolvedTool:
    node: Node
    definition: Tool
    callable: Callable
    init_args: dict


class ToolResolver(ThreadLocalSingleton):
    CONTEXT_VAR_NAME = "Resolver"
    context_var = ContextVar(CONTEXT_VAR_NAME, default=None)

    def __init__(
        self, working_dir: Path, connections: Optional[dict] = None, package_tool_keys: Optional[List[str]] = None,
        version=None
    ):
        try:
            # Import openai and aoai for llm tool
            from promptflow.tools import aoai, openai  # noqa: F401
        except ImportError:
            pass
        self._tool_loader = ToolLoader(working_dir, package_tool_keys=package_tool_keys)
        self._working_dir = working_dir
        self._connection_manager = ConnectionManager(connections)
        self._version = version if version else 1

    @classmethod
    def start_resolver(
        cls,
        working_dir: Path,
        connections: Optional[dict] = None,
        package_tool_keys: Optional[List[str]] = None
    ):
        resolver = cls(working_dir, connections, package_tool_keys)
        resolver._activate_in_context(force=True)
        return resolver

    def update_package_tool_keys(self, package_tool_keys: Optional[List[str]] = None):
        self._tool_loader.update_package_tool_keys(package_tool_keys)

    def _convert_to_connection_value(self, k: str, v: InputAssignment, node: Node, conn_types: List[ValueType]):
        connection_value = self._connection_manager.get(v.value)
        if not connection_value:
            raise ConnectionNotFound(f"Connection {v.value} not found for node {node.name!r} input {k!r}.")
        # Check if type matched
        if not any(type(connection_value).__name__ == typ for typ in conn_types):
            msg = (
                f"Input '{k}' for node '{node.name}' of type {type(connection_value).__name__!r}"
                f" is not supported, valid types {conn_types}."
            )
            raise NodeInputValidationError(message=msg)
        return connection_value

    def _convert_to_custom_strong_type_connection_value(
        self, k: str, v: InputAssignment, node: Node, tool: Tool, conn_types: List[str], module: types.ModuleType
    ):
        if not conn_types:
            msg = f"Input '{k}' for node '{node.name}' has invalid types: {conn_types}."
            raise NodeInputValidationError(message=msg)
        connection_value = self._connection_manager.get(v.value)
        if not connection_value:
            raise ConnectionNotFound(f"Connection {v.value} not found for node {node.name!r} input {k!r}.")

        custom_defined_connection_class_name = conn_types[0]
        if node.source.type == ToolSourceType.Package:
            module = tool.module
        return connection_value._convert_to_custom_strong_type(
            module=module, to_class=custom_defined_connection_class_name
        )

    def _convert_node_literal_input_types(self, node: Node, tool: Tool, module: types.ModuleType = None):
        updated_inputs = {
            k: v
            for k, v in node.inputs.items()
            if (v.value is not None and v.value != "") or v.value_type != InputValueType.LITERAL
        }
        for k, v in updated_inputs.items():
            if v.value_type != InputValueType.LITERAL:
                continue
            tool_input = tool.inputs.get(k)
            if tool_input is None:  # For kwargs input, tool_input is None.
                continue
            value_type = tool_input.type[0]
            updated_inputs[k] = InputAssignment(value=v.value, value_type=InputValueType.LITERAL)
            if ConnectionType.is_connection_class_name(value_type):
                if tool_input.custom_type:
                    updated_inputs[k].value = self._convert_to_custom_strong_type_connection_value(
                        k, v, node, tool, tool_input.custom_type, module=module
                    )
                else:
                    updated_inputs[k].value = self._convert_to_connection_value(k, v, node, tool_input.type)
            elif value_type == ValueType.IMAGE:
                try:
                    updated_inputs[k].value = create_image(v.value)
                except Exception as e:
                    error_type_and_message = f"({e.__class__.__name__}) {e}"
                    raise NodeInputValidationError(
                        message_format="Failed to load image for input '{key}': {error_type_and_message}",
                        key=k, error_type_and_message=error_type_and_message,
                        target=ErrorTarget.EXECUTOR
                    ) from e
            elif value_type == ValueType.ASSISTANT_DEFINITION:
                definition = self._load_json_from_file(v.value, k, node.name)
                updated_inputs[k].value = AssistantDefinition.deserialize(definition)
            elif isinstance(value_type, ValueType):
                try:
                    updated_inputs[k].value = value_type.parse(v.value)
<<<<<<< HEAD
                except Exception as e:
                    raise NodeInputValidationError(
                        message_format="Input '{key}' for node '{node_name}' of value '{value}' is not "
                        "type {value_type}.",
                        key=k, node_name=node.name, value=v.value, value_type=value_type.value,
                        target=ErrorTarget.EXECUTOR
                    ) from e
                try:
                    updated_inputs[k].value = load_multimedia_data_recursively(updated_inputs[k].value)
=======
                    updated_inputs[k].value = load_multimedia_data_recursively(
                        updated_inputs[k].value, version=self._version
                    )
                except InvalidImageInput as e:
                    msg = (
                        f"Input '{k} for node '{node.name}' of value {v.value} is not a valid image, "
                        f"due to exception: {e}."
                    )
                    raise NodeInputValidationError(message=msg) from e
>>>>>>> 1935e3ec
                except Exception as e:
                    error_type_and_message = f"({e.__class__.__name__}) {e}"
                    raise NodeInputValidationError(
                        message_format="Failed to load image for input '{key}': {error_type_and_message}",
                        key=k, error_type_and_message=error_type_and_message,
                        target=ErrorTarget.EXECUTOR
                    ) from e
            else:
                # The value type is in ValueType enum or is connection type. null connection has been handled before.
                raise ValueTypeUnresolved(
                    f"Unresolved input type {value_type!r}, please check if it is supported in current version.",
                    target=ErrorTarget.EXECUTOR,
                )
        updated_node = copy.deepcopy(node)
        updated_node.inputs = updated_inputs
        return updated_node

    def resolve_tool_by_node(self, node: Node, convert_input_types=True) -> ResolvedTool:
        try:
            if node.source is None:
                raise UserErrorException(f"Node {node.name} does not have source defined.")

            if node.type is ToolType.PYTHON:
                if node.source.type == ToolSourceType.Package:
                    return self._resolve_package_node(node, convert_input_types=convert_input_types)
                elif node.source.type == ToolSourceType.Code:
                    return self._resolve_script_node(node, convert_input_types=convert_input_types)
                raise NotImplementedError(f"Tool source type {node.source.type} for python tool is not supported yet.")
            elif node.type is ToolType.PROMPT:
                return self._resolve_prompt_node(node)
            elif node.type is ToolType.LLM:
                return self._resolve_llm_node(node, convert_input_types=convert_input_types)
            elif node.type is ToolType.CUSTOM_LLM:
                if node.source.type == ToolSourceType.PackageWithPrompt:
                    resolved_tool = self._resolve_package_node(node, convert_input_types=convert_input_types)
                    return self._integrate_prompt_in_package_node(resolved_tool)
                raise NotImplementedError(
                    f"Tool source type {node.source.type} for custom_llm tool is not supported yet."
                )
            else:
                raise NotImplementedError(f"Tool type {node.type} is not supported yet.")
        except Exception as e:
            if isinstance(e, PromptflowException) and e.target != ErrorTarget.UNKNOWN:
                raise ResolveToolError(node_name=node.name, target=e.target, module=e.module) from e
            raise ResolveToolError(node_name=node.name) from e

    def _load_json_from_file(self, path: str, input_name: str, node_name: str) -> str:
        if path is None or not (self._working_dir / path).is_file():
            raise InvalidSource(
                target=ErrorTarget.EXECUTOR,
                message_format="Node input '{input_name}' path '{source_path}' is invalid on node '{node_name}'.",
                input_name=input_name,
                source_path=path if path is not None else None,
                node_name=node_name,
            )
        file = self._working_dir / path
        with open(file, "r", encoding="utf-8") as file:
            return yaml.safe_load(file)

    def _load_source_content(self, node: Node) -> str:
        source = node.source
        # If is_file returns True, the path points to a existing file, so we don't need to check if exists.
        if source is None or source.path is None or not (self._working_dir / source.path).is_file():
            raise InvalidSource(
                target=ErrorTarget.EXECUTOR,
                message_format="Node source path '{source_path}' is invalid on node '{node_name}'.",
                source_path=source.path if source is not None else None,
                node_name=node.name,
            )
        file = self._working_dir / source.path
        return file.read_text(encoding="utf-8")

    def _validate_duplicated_inputs(self, prompt_tpl_inputs: list, tool_params: list, msg: str):
        duplicated_inputs = set(prompt_tpl_inputs) & set(tool_params)
        if duplicated_inputs:
            raise NodeInputValidationError(
                message=msg.format(duplicated_inputs=duplicated_inputs),
                target=ErrorTarget.EXECUTOR,
            )

    def _load_images_for_prompt_tpl(self, prompt_tpl_inputs_mapping: dict, node_inputs: dict):
        for input_name, input in prompt_tpl_inputs_mapping.items():
            if ValueType.IMAGE in input.type and input_name in node_inputs:
                if node_inputs[input_name].value_type == InputValueType.LITERAL:
                    node_inputs[input_name].value = create_image(node_inputs[input_name].value)
        return node_inputs

    def _load_structured_description(self, func_name: str, docstring: str) -> dict:
        to_openai_type = {"str": "string", "int": "number"}

        doctree = publish_doctree(docstring)
        params = {}

        for field in doctree.traverse(docutils.nodes.field):
            field_name = field[0].astext()
            field_body = field[1].astext()

            if field_name.startswith("param"):
                param_name = field_name.split(' ')[1]
                if param_name not in params:
                    params[param_name] = {}
                params[param_name]["description"] = field_body
            if field_name.startswith("type"):
                param_name = field_name.split(' ')[1]
                if param_name not in params:
                    params[param_name] = {}
                params[param_name]["type"] = to_openai_type[field_body] if field_body in to_openai_type else field_body

        return {
            "type": "function",
            "function": {
                "name": func_name,
                "description": doctree[0].astext(),
                "parameters": {
                    "type": "object",
                    "properties": params,
                    "required": list(params.keys())
                }
            }
        }

    def _resolve_prompt_node(self, node: Node) -> ResolvedTool:
        prompt_tpl = self._load_source_content(node)
        prompt_tpl_inputs_mapping = get_inputs_for_prompt_template(prompt_tpl)
        from promptflow.tools.template_rendering import render_template_jinja2

        params = inspect.signature(render_template_jinja2).parameters
        param_names = [name for name, param in params.items() if param.kind != inspect.Parameter.VAR_KEYWORD]
        msg = (
            f"Invalid inputs {{duplicated_inputs}} in prompt template of node {node.name}. "
            f"These inputs are duplicated with the reserved parameters of prompt tool."
        )
        self._validate_duplicated_inputs(prompt_tpl_inputs_mapping.keys(), param_names, msg)
        node.inputs = self._load_images_for_prompt_tpl(prompt_tpl_inputs_mapping, node.inputs)
        callable = partial(render_template_jinja2, template=prompt_tpl)
        return ResolvedTool(node=node, definition=None, callable=callable, init_args={})

    @staticmethod
    def _remove_init_args(node_inputs: dict, init_args: dict):
        for k in init_args:
            if k in node_inputs:
                del node_inputs[k]

    def _get_node_connection(self, node: Node):
        connection = self._connection_manager.get(node.connection)
        if connection is None:
            raise ConnectionNotFound(
                message=f"Connection {node.connection!r} not found, available connection keys "
                f"{self._connection_manager._connections.keys()}.",
                target=ErrorTarget.EXECUTOR,
            )
        return connection

    def _resolve_llm_node(self, node: Node, convert_input_types=False) -> ResolvedTool:
        connection = self._get_node_connection(node)
        if not node.provider:
            if not connection_type_to_api_mapping:
                raise EmptyLLMApiMapping()
            # If provider is not specified, try to resolve it from connection type
            node.provider = connection_type_to_api_mapping.get(type(connection).__name__)
        tool: Tool = self._tool_loader.load_tool_for_llm_node(node)
        key, connection = self._resolve_llm_connection_to_inputs(node, tool)
        updated_node = copy.deepcopy(node)
        updated_node.inputs[key] = InputAssignment(value=connection, value_type=InputValueType.LITERAL)
        if convert_input_types:
            updated_node = self._convert_node_literal_input_types(updated_node, tool)

        prompt_tpl = self._load_source_content(node)
        prompt_tpl_inputs_mapping = get_inputs_for_prompt_template(prompt_tpl)
        msg = (
            f"Invalid inputs {{duplicated_inputs}} in prompt template of node {node.name}. "
            f"These inputs are duplicated with the parameters of {node.provider}.{node.api}."
        )
        self._validate_duplicated_inputs(prompt_tpl_inputs_mapping.keys(), tool.inputs.keys(), msg)
        updated_node.inputs = self._load_images_for_prompt_tpl(prompt_tpl_inputs_mapping, updated_node.inputs)
        api_func, init_args = BuiltinsManager._load_package_tool(
            tool.name, tool.module, tool.class_name, tool.function, updated_node.inputs
        )
        self._remove_init_args(updated_node.inputs, init_args)
        prompt_tpl_param_name = get_prompt_param_name_from_func(api_func)
        api_func = partial(api_func, **{prompt_tpl_param_name: prompt_tpl}) if prompt_tpl_param_name else api_func
        return ResolvedTool(updated_node, tool, api_func, init_args)

    def _resolve_llm_connection_to_inputs(self, node: Node, tool: Tool) -> Node:
        connection = self._get_node_connection(node)
        for key, input in tool.inputs.items():
            if ConnectionType.is_connection_class_name(input.type[0]):
                if type(connection).__name__ not in input.type:
                    msg = (
                        f"Invalid connection '{node.connection}' type {type(connection).__name__!r} "
                        f"for node '{node.name}', valid types {input.type}."
                    )
                    raise InvalidConnectionType(message=msg)
                return key, connection
        raise InvalidConnectionType(
            message_format="Connection type can not be resolved for tool {tool_name}", tool_name=tool.name
        )

    def _resolve_script_node(self, node: Node, convert_input_types=False) -> ResolvedTool:
        m, tool = self._tool_loader.load_tool_for_script_node(node)
        if tool.description:
            tool.structured_description = self._load_structured_description(tool.name, tool.description)
        # We only want to load script tool module once.
        # Reloading the same module changes the ID of the class, which can cause issues with isinstance() checks.
        # This is important when working with connection class checks. For instance, in user tool script it writes:
        #       isinstance(conn, MyCustomConnection)
        # Custom defined script tool and custom defined strong type connection are in the same module.
        # The first time to load the module is in above line when loading a tool.
        # We need the module again when converting the custom connection to strong type when converting input types.
        # To avoid reloading, pass the loaded module to _convert_node_literal_input_types as an arg.
        if convert_input_types:
            node = self._convert_node_literal_input_types(node, tool, m)
        callable, init_args = BuiltinsManager._load_tool_from_module(
            m, tool.name, tool.module, tool.class_name, tool.function, node.inputs
        )
        self._remove_init_args(node.inputs, init_args)
        return ResolvedTool(node=node, definition=tool, callable=callable, init_args=init_args)

    def _resolve_package_node(self, node: Node, convert_input_types=False) -> ResolvedTool:
        tool: Tool = self._tool_loader.load_tool_for_package_node(node)
        updated_node = copy.deepcopy(node)
        if convert_input_types:
            updated_node = self._convert_node_literal_input_types(updated_node, tool)
        callable, init_args = BuiltinsManager._load_package_tool(
            tool.name, tool.module, tool.class_name, tool.function, updated_node.inputs
        )
        self._remove_init_args(updated_node.inputs, init_args)
        return ResolvedTool(node=updated_node, definition=tool, callable=callable, init_args=init_args)

    def _integrate_prompt_in_package_node(self, resolved_tool: ResolvedTool):
        node = resolved_tool.node
        prompt_tpl = PromptTemplate(self._load_source_content(node))
        prompt_tpl_inputs_mapping = get_inputs_for_prompt_template(prompt_tpl)
        msg = (
            f"Invalid inputs {{duplicated_inputs}} in prompt template of node {node.name}. "
            f"These inputs are duplicated with the inputs of custom llm tool."
        )
        self._validate_duplicated_inputs(prompt_tpl_inputs_mapping.keys(), resolved_tool.definition.inputs.keys(), msg)
        node.inputs = self._load_images_for_prompt_tpl(prompt_tpl_inputs_mapping, node.inputs)
        callable = resolved_tool.callable
        prompt_tpl_param_name = get_prompt_param_name_from_func(callable)
        if prompt_tpl_param_name is None:
            raise InvalidCustomLLMTool(
                f"Invalid Custom LLM tool {resolved_tool.definition.name}: "
                f"function {callable.__name__} is missing a prompt template argument.",
                target=ErrorTarget.EXECUTOR,
            )
        resolved_tool.callable = partial(callable, **{prompt_tpl_param_name: prompt_tpl})
        #  Copy the attributes to make sure they are still available after partial.
        attributes_to_set = [STREAMING_OPTION_PARAMETER_ATTR]
        for attr in attributes_to_set:
            attr_val = getattr(callable, attr, None)
            if attr_val is not None:
                setattr(resolved_tool.callable, attr, attr_val)
        return resolved_tool<|MERGE_RESOLUTION|>--- conflicted
+++ resolved
@@ -2,22 +2,24 @@
 # Copyright (c) Microsoft Corporation. All rights reserved.
 # ---------------------------------------------------------
 
-import docutils.nodes
 import copy
 import inspect
 import types
-import yaml
 from contextvars import ContextVar
 from dataclasses import dataclass
-from docutils.core import publish_doctree
 from functools import partial
 from pathlib import Path
 from typing import Callable, List, Optional
+
+import docutils.nodes
+import yaml
+from docutils.core import publish_doctree
 
 from promptflow._core.connection_manager import ConnectionManager
 from promptflow._core.thread_local_singleton import ThreadLocalSingleton
 from promptflow._core.tool import STREAMING_OPTION_PARAMETER_ATTR
 from promptflow._core.tools_manager import BuiltinsManager, ToolLoader, connection_type_to_api_mapping
+from promptflow._utils._errors import InvalidImageInput
 from promptflow._utils.multimedia_utils import create_image, load_multimedia_data_recursively
 from promptflow._utils.tool_utils import get_inputs_for_prompt_template, get_prompt_param_name_from_func
 from promptflow.contracts.flow import InputAssignment, InputValueType, Node, ToolSourceType
@@ -49,8 +51,11 @@
     context_var = ContextVar(CONTEXT_VAR_NAME, default=None)
 
     def __init__(
-        self, working_dir: Path, connections: Optional[dict] = None, package_tool_keys: Optional[List[str]] = None,
-        version=None
+        self,
+        working_dir: Path,
+        connections: Optional[dict] = None,
+        package_tool_keys: Optional[List[str]] = None,
+        version=None,
     ):
         try:
             # Import openai and aoai for llm tool
@@ -64,10 +69,7 @@
 
     @classmethod
     def start_resolver(
-        cls,
-        working_dir: Path,
-        connections: Optional[dict] = None,
-        package_tool_keys: Optional[List[str]] = None
+        cls, working_dir: Path, connections: Optional[dict] = None, package_tool_keys: Optional[List[str]] = None
     ):
         resolver = cls(working_dir, connections, package_tool_keys)
         resolver._activate_in_context(force=True)
@@ -134,8 +136,9 @@
                     error_type_and_message = f"({e.__class__.__name__}) {e}"
                     raise NodeInputValidationError(
                         message_format="Failed to load image for input '{key}': {error_type_and_message}",
-                        key=k, error_type_and_message=error_type_and_message,
-                        target=ErrorTarget.EXECUTOR
+                        key=k,
+                        error_type_and_message=error_type_and_message,
+                        target=ErrorTarget.EXECUTOR,
                     ) from e
             elif value_type == ValueType.ASSISTANT_DEFINITION:
                 definition = self._load_json_from_file(v.value, k, node.name)
@@ -143,17 +146,6 @@
             elif isinstance(value_type, ValueType):
                 try:
                     updated_inputs[k].value = value_type.parse(v.value)
-<<<<<<< HEAD
-                except Exception as e:
-                    raise NodeInputValidationError(
-                        message_format="Input '{key}' for node '{node_name}' of value '{value}' is not "
-                        "type {value_type}.",
-                        key=k, node_name=node.name, value=v.value, value_type=value_type.value,
-                        target=ErrorTarget.EXECUTOR
-                    ) from e
-                try:
-                    updated_inputs[k].value = load_multimedia_data_recursively(updated_inputs[k].value)
-=======
                     updated_inputs[k].value = load_multimedia_data_recursively(
                         updated_inputs[k].value, version=self._version
                     )
@@ -163,13 +155,25 @@
                         f"due to exception: {e}."
                     )
                     raise NodeInputValidationError(message=msg) from e
->>>>>>> 1935e3ec
+                except Exception as e:
+                    raise NodeInputValidationError(
+                        message_format="Input '{key}' for node '{node_name}' of value '{value}' is not "
+                        "type {value_type}.",
+                        key=k,
+                        node_name=node.name,
+                        value=v.value,
+                        value_type=value_type.value,
+                        target=ErrorTarget.EXECUTOR,
+                    ) from e
+                try:
+                    updated_inputs[k].value = load_multimedia_data_recursively(updated_inputs[k].value)
                 except Exception as e:
                     error_type_and_message = f"({e.__class__.__name__}) {e}"
                     raise NodeInputValidationError(
                         message_format="Failed to load image for input '{key}': {error_type_and_message}",
-                        key=k, error_type_and_message=error_type_and_message,
-                        target=ErrorTarget.EXECUTOR
+                        key=k,
+                        error_type_and_message=error_type_and_message,
+                        target=ErrorTarget.EXECUTOR,
                     ) from e
             else:
                 # The value type is in ValueType enum or is connection type. null connection has been handled before.
@@ -262,12 +266,12 @@
             field_body = field[1].astext()
 
             if field_name.startswith("param"):
-                param_name = field_name.split(' ')[1]
+                param_name = field_name.split(" ")[1]
                 if param_name not in params:
                     params[param_name] = {}
                 params[param_name]["description"] = field_body
             if field_name.startswith("type"):
-                param_name = field_name.split(' ')[1]
+                param_name = field_name.split(" ")[1]
                 if param_name not in params:
                     params[param_name] = {}
                 params[param_name]["type"] = to_openai_type[field_body] if field_body in to_openai_type else field_body
@@ -277,12 +281,8 @@
             "function": {
                 "name": func_name,
                 "description": doctree[0].astext(),
-                "parameters": {
-                    "type": "object",
-                    "properties": params,
-                    "required": list(params.keys())
-                }
-            }
+                "parameters": {"type": "object", "properties": params, "required": list(params.keys())},
+            },
         }
 
     def _resolve_prompt_node(self, node: Node) -> ResolvedTool:
