# ---------------------------------------------------------
# Copyright (c) Microsoft Corporation. All rights reserved.
# ---------------------------------------------------------
import collections
import datetime
import hashlib
import json
import os
import platform
import re
import shutil
import stat
import sys
import tempfile
import uuid
import zipfile
from contextlib import contextmanager
from enum import Enum
from functools import partial
from os import PathLike
from pathlib import Path
from typing import Any, Dict, List, Optional, Set, Tuple, Union
from urllib.parse import urlparse

import keyring
import pydash
from cryptography.fernet import Fernet
from filelock import FileLock
from jinja2 import Template
from keyring.errors import NoKeyringError
from marshmallow import ValidationError

import promptflow
from promptflow._constants import EXTENSION_UA, PF_NO_INTERACTIVE_LOGIN, PF_USER_AGENT, USER_AGENT
<<<<<<< HEAD
from promptflow._core.tool_meta_generator import generate_tool_meta, generate_tool_meta_in_process
=======
from promptflow._core.tool_meta_generator import generate_tool_meta, generate_tool_meta_in_subprocess
>>>>>>> 9940f09b
from promptflow._core.tools_manager import gen_dynamic_list, retrieve_tool_func_result
from promptflow._sdk._constants import (
    AZURE_WORKSPACE_REGEX_FORMAT,
    DAG_FILE_NAME,
    DEFAULT_ENCODING,
    FLOW_TOOLS_JSON,
    FLOW_TOOLS_JSON_GEN_TIMEOUT,
    HOME_PROMPT_FLOW_DIR,
    KEYRING_ENCRYPTION_KEY_NAME,
    KEYRING_ENCRYPTION_LOCK_PATH,
    KEYRING_SYSTEM,
    NODE,
    NODE_VARIANTS,
    NODES,
    PROMPT_FLOW_DIR_NAME,
    REFRESH_CONNECTIONS_DIR_LOCK_PATH,
    REGISTRY_URI_PREFIX,
    REMOTE_URI_PREFIX,
    USE_VARIANTS,
    VARIANTS,
    AzureMLWorkspaceTriad,
    CommonYamlFields,
    ConnectionProvider,
)
from promptflow._sdk._errors import (
    DecryptConnectionError,
    GenerateFlowToolsJsonError,
    StoreConnectionEncryptionKeyError,
    UnsecureConnectionError,
)
from promptflow._sdk._vendor import IgnoreFile, get_ignore_file, get_upload_files_from_folder
from promptflow._utils.dataclass_serializer import serialize
from promptflow._utils.logger_utils import get_cli_sdk_logger
from promptflow._utils.utils import _match_reference
from promptflow._utils.yaml_utils import dump_yaml, load_yaml, load_yaml_string
from promptflow.contracts.tool import ToolType
from promptflow.exceptions import ErrorTarget, UserErrorException

logger = get_cli_sdk_logger()


def snake_to_camel(name):
    return re.sub(r"(?:^|_)([a-z])", lambda x: x.group(1).upper(), name)


def find_type_in_override(params_override: Optional[list] = None) -> Optional[str]:
    params_override = params_override or []
    for override in params_override:
        if CommonYamlFields.TYPE in override:
            return override[CommonYamlFields.TYPE]
    return None


# region Encryption

CUSTOMIZED_ENCRYPTION_KEY_IN_KEY_RING = None
ENCRYPTION_KEY_IN_KEY_RING = None


@contextmanager
def use_customized_encryption_key(encryption_key: str):
    global CUSTOMIZED_ENCRYPTION_KEY_IN_KEY_RING

    CUSTOMIZED_ENCRYPTION_KEY_IN_KEY_RING = encryption_key
    yield
    CUSTOMIZED_ENCRYPTION_KEY_IN_KEY_RING = None


def set_encryption_key(encryption_key: Union[str, bytes]):
    if isinstance(encryption_key, bytes):
        encryption_key = encryption_key.decode("utf-8")
    keyring.set_password("promptflow", "encryption_key", encryption_key)


_encryption_key_lock = FileLock(KEYRING_ENCRYPTION_LOCK_PATH)


def get_encryption_key(generate_if_not_found: bool = False) -> str:
    global CUSTOMIZED_ENCRYPTION_KEY_IN_KEY_RING
    global ENCRYPTION_KEY_IN_KEY_RING
    if CUSTOMIZED_ENCRYPTION_KEY_IN_KEY_RING is not None:
        return CUSTOMIZED_ENCRYPTION_KEY_IN_KEY_RING
    if ENCRYPTION_KEY_IN_KEY_RING is not None:
        return ENCRYPTION_KEY_IN_KEY_RING

    def _get_from_keyring():
        try:
            # Cache encryption key as mac will pop window to ask for permission when calling get_password
            return keyring.get_password(KEYRING_SYSTEM, KEYRING_ENCRYPTION_KEY_NAME)
        except NoKeyringError as e:
            raise StoreConnectionEncryptionKeyError(
                "System keyring backend service not found in your operating system. "
                "See https://pypi.org/project/keyring/ to install requirement for different operating system, "
                "or 'pip install keyrings.alt' to use the third-party backend. Reach more detail about this error at "
                "https://microsoft.github.io/promptflow/how-to-guides/faq.html#connection-creation-failed-with-storeconnectionencryptionkeyerror"  # noqa: E501
            ) from e

    ENCRYPTION_KEY_IN_KEY_RING = _get_from_keyring()
    if ENCRYPTION_KEY_IN_KEY_RING is not None or not generate_if_not_found:
        return ENCRYPTION_KEY_IN_KEY_RING
    _encryption_key_lock.acquire()
    # Note: we access the keyring twice, as global var can't share across processes.
    ENCRYPTION_KEY_IN_KEY_RING = _get_from_keyring()
    if ENCRYPTION_KEY_IN_KEY_RING is not None:
        return ENCRYPTION_KEY_IN_KEY_RING
    try:
        ENCRYPTION_KEY_IN_KEY_RING = Fernet.generate_key().decode("utf-8")
        keyring.set_password(KEYRING_SYSTEM, KEYRING_ENCRYPTION_KEY_NAME, ENCRYPTION_KEY_IN_KEY_RING)
    finally:
        _encryption_key_lock.release()
    return ENCRYPTION_KEY_IN_KEY_RING


def encrypt_secret_value(secret_value):
    encryption_key = get_encryption_key(generate_if_not_found=True)
    fernet_client = Fernet(encryption_key)
    token = fernet_client.encrypt(secret_value.encode("utf-8"))
    return token.decode("utf-8")


def decrypt_secret_value(connection_name, encrypted_secret_value):
    encryption_key = get_encryption_key()
    if encryption_key is None:
        raise Exception("Encryption key not found in keyring.")
    fernet_client = Fernet(encryption_key)
    try:
        return fernet_client.decrypt(encrypted_secret_value.encode("utf-8")).decode("utf-8")
    except Exception as e:
        if len(encrypted_secret_value) < 57:
            # This is to workaround old custom secrets that are not encrypted with Fernet.
            # Fernet token: https://github.com/fernet/spec/blob/master/Spec.md
            # Format: Version ‖ Timestamp ‖ IV ‖ Ciphertext ‖ HMAC
            # Version: 8 bits, Timestamp: 64 bits, IV: 128 bits, HMAC: 256 bits,
            # Ciphertext variable length, multiple of 128 bits
            # So the minimum length of a Fernet token is 57 bytes
            raise UnsecureConnectionError(
                f"Please delete and re-create connection {connection_name} "
                f"due to a security issue in the old sdk version."
            )
        raise DecryptConnectionError(
            f"Decrypt connection {connection_name} secret failed: {str(e)}. "
            f"If you have ever changed your encryption key manually, "
            f"please revert it back to the original one, or delete all connections and re-create them."
        )


# endregion


def decorate_validation_error(schema: Any, pretty_error: str, additional_message: str = "") -> str:
    return f"Validation for {schema.__name__} failed:\n\n {pretty_error} \n\n {additional_message}"


def load_from_dict(schema: Any, data: Dict, context: Dict, additional_message: str = "", **kwargs):
    try:
        return schema(context=context).load(data, **kwargs)
    except ValidationError as e:
        pretty_error = json.dumps(e.normalized_messages(), indent=2)
        raise ValidationError(decorate_validation_error(schema, pretty_error, additional_message))


def strip_quotation(value):
    """
    To avoid escaping chars in command args, args will be surrounded in quotas.
    Need to remove the pair of quotation first.
    """
    if value.startswith('"') and value.endswith('"'):
        return value[1:-1]
    elif value.startswith("'") and value.endswith("'"):
        return value[1:-1]
    else:
        return value


def parse_variant(variant: str) -> Tuple[str, str]:
    variant_regex = r"\${([^.]+).([^}]+)}"
    match = re.match(variant_regex, strip_quotation(variant))
    if match:
        return match.group(1), match.group(2)
    else:
        error = ValueError(
            f"Invalid variant format: {variant}, variant should be in format of ${{TUNING_NODE.VARIANT}}"
        )
        raise UserErrorException(
            target=ErrorTarget.CONTROL_PLANE_SDK,
            message=str(error),
            error=error,
        )


# !!! Attention!!!: Please make sure you have contact with PRS team before changing the interface.
def get_used_connection_names_from_environment_variables():
    """The function will get all potential related connection names from current environment variables.
    for example, if part of env var is
    {
      "ENV_VAR_1": "${my_connection.key}",
      "ENV_VAR_2": "${my_connection.key2}",
      "ENV_VAR_3": "${my_connection2.key}",
    }
    The function will return {"my_connection", "my_connection2"}.
    """
    return get_used_connection_names_from_dict(os.environ)


def get_used_connection_names_from_dict(connection_dict: dict):
    connection_names = set()
    for key, val in connection_dict.items():
        connection_name, _ = _match_reference(val)
        if connection_name:
            connection_names.add(connection_name)

    return connection_names


# !!! Attention!!!: Please make sure you have contact with PRS team before changing the interface.
def update_environment_variables_with_connections(built_connections):
    """The function will result env var value ${my_connection.key} to the real connection keys."""
    return update_dict_value_with_connections(built_connections, os.environ)


def _match_env_reference(val: str):
    try:
        val = val.strip()
        m = re.match(r"^\$\{env:(.+)}$", val)
        if not m:
            return None
        name = m.groups()[0]
        return name
    except Exception:
        # for exceptions when val is not a string, return
        return None


def override_connection_config_with_environment_variable(connections: Dict[str, dict]):
    """
    The function will use relevant environment variable to override connection configurations. For instance, if there
    is a custom connection named 'custom_connection' with a configuration key called 'chat_deployment_name,' the
    function will attempt to retrieve 'chat_deployment_name' from the environment variable
    'CUSTOM_CONNECTION_CHAT_DEPLOYMENT_NAME' by default. If the environment variable is not set, it will use the
    original value as a fallback.
    """
    for connection_name, connection in connections.items():
        values = connection.get("value", {})
        for key, val in values.items():
            connection_name = connection_name.replace(" ", "_")
            env_name = f"{connection_name}_{key}".upper()
            if env_name not in os.environ:
                continue
            values[key] = os.environ[env_name]
            logger.info(f"Connection {connection_name}'s {key} is overridden with environment variable {env_name}")
    return connections


def resolve_connections_environment_variable_reference(connections: Dict[str, dict]):
    """The function will resolve connection secrets env var reference like api_key: ${env:KEY}"""
    for connection in connections.values():
        values = connection.get("value", {})
        for key, val in values.items():
            if not _match_env_reference(val):
                continue
            env_name = _match_env_reference(val)
            if env_name not in os.environ:
                raise UserErrorException(f"Environment variable {env_name} is not found.")
            values[key] = os.environ[env_name]
    return connections


def update_dict_value_with_connections(built_connections, connection_dict: dict):
    for key, val in connection_dict.items():
        connection_name, connection_key = _match_reference(val)
        if connection_name is None:
            continue
        if connection_name not in built_connections:
            continue
        if connection_key not in built_connections[connection_name]["value"]:
            continue
        connection_dict[key] = built_connections[connection_name]["value"][connection_key]


def in_jupyter_notebook() -> bool:
    """
    Checks if user is using a Jupyter Notebook. This is necessary because logging is not allowed in
    non-Jupyter contexts.

    Adapted from https://stackoverflow.com/a/22424821
    """
    try:  # cspell:ignore ipython
        from IPython import get_ipython

        if "IPKernelApp" not in get_ipython().config:
            return False
    except ImportError:
        return False
    except AttributeError:
        return False
    return True


def render_jinja_template(template_path, *, trim_blocks=True, keep_trailing_newline=True, **kwargs):
    with open(template_path, "r", encoding=DEFAULT_ENCODING) as f:
        template = Template(f.read(), trim_blocks=trim_blocks, keep_trailing_newline=keep_trailing_newline)
    return template.render(**kwargs)


def print_yellow_warning(message):
    from colorama import Fore, init

    init(autoreset=True)
    print(Fore.YELLOW + message)


def print_red_error(message):
    from colorama import Fore, init

    init(autoreset=True)
    print(Fore.RED + message)


def safe_parse_object_list(obj_list, parser, message_generator):
    results = []
    for obj in obj_list:
        try:
            results.append(parser(obj))
        except Exception as e:
            extended_message = f"{message_generator(obj)} Error: {type(e).__name__}, {str(e)}"
            print_yellow_warning(extended_message)
    return results


def _sanitize_python_variable_name(name: str):
    from promptflow._utils.utils import _sanitize_python_variable_name

    return _sanitize_python_variable_name(name)


def _get_additional_includes(yaml_path):
    flow_dag = load_yaml(yaml_path)
    return flow_dag.get("additional_includes", [])


def _is_folder_to_compress(path: Path) -> bool:
    """Check if the additional include needs to compress corresponding folder as a zip.

    For example, given additional include /mnt/c/hello.zip
      1) if a file named /mnt/c/hello.zip already exists, return False (simply copy)
      2) if a folder named /mnt/c/hello exists, return True (compress as a zip and copy)

    :param path: Given path in additional include.
    :type path: Path
    :return: If the path need to be compressed as a zip file.
    :rtype: bool
    """
    if path.suffix != ".zip":
        return False
    # if zip file exists, simply copy as other additional includes
    if path.exists():
        return False
    # remove .zip suffix and check whether the folder exists
    stem_path = path.parent / path.stem
    return stem_path.is_dir()


def _resolve_folder_to_compress(base_path: Path, include: str, dst_path: Path) -> None:
    """resolve the zip additional include, need to compress corresponding folder."""
    zip_additional_include = (base_path / include).resolve()
    folder_to_zip = zip_additional_include.parent / zip_additional_include.stem
    zip_file = dst_path / zip_additional_include.name
    with zipfile.ZipFile(zip_file, "w") as zf:
        zf.write(folder_to_zip, os.path.relpath(folder_to_zip, folder_to_zip.parent))  # write root in zip
        for root, _, files in os.walk(folder_to_zip, followlinks=True):
            for file in files:
                file_path = os.path.join(folder_to_zip, file)
                zf.write(file_path, os.path.relpath(file_path, folder_to_zip.parent))


@contextmanager
def _merge_local_code_and_additional_includes(code_path: Path):
    # TODO: unify variable names: flow_dir_path, flow_dag_path, flow_path

    def additional_includes_copy(src, relative_path, target_dir):
        if src.is_file():
            dst = Path(target_dir) / relative_path
            dst.parent.mkdir(parents=True, exist_ok=True)
            if dst.exists():
                logger.warning(
                    "Found duplicate file in additional includes, "
                    f"additional include file {src} will overwrite {relative_path}"
                )
            shutil.copy2(src, dst)
        else:
            for name in src.glob("*"):
                additional_includes_copy(name, Path(relative_path) / name.name, target_dir)

    if code_path.is_dir():
        yaml_path = (Path(code_path) / DAG_FILE_NAME).resolve()
        code_path = code_path.resolve()
    else:
        yaml_path = code_path.resolve()
        code_path = code_path.parent.resolve()

    with tempfile.TemporaryDirectory() as temp_dir:
        shutil.copytree(code_path.resolve().as_posix(), temp_dir, dirs_exist_ok=True)
        for item in _get_additional_includes(yaml_path):
            src_path = Path(item)
            if not src_path.is_absolute():
                src_path = (code_path / item).resolve()

            if _is_folder_to_compress(src_path):
                _resolve_folder_to_compress(code_path, item, Path(temp_dir))
                # early continue as the folder is compressed as a zip file
                continue

            if not src_path.exists():
                error = ValueError(f"Unable to find additional include {item}")
                raise UserErrorException(
                    target=ErrorTarget.CONTROL_PLANE_SDK,
                    message=str(error),
                    error=error,
                )

            additional_includes_copy(src_path, relative_path=src_path.name, target_dir=temp_dir)
        yield temp_dir


def incremental_print(log: str, printed: int, fileout) -> int:
    count = 0
    for line in log.splitlines():
        if count >= printed:
            fileout.write(line + "\n")
            printed += 1
        count += 1
    return printed


def get_promptflow_sdk_version() -> str:
    try:
        return promptflow.__version__
    except AttributeError:
        # if promptflow is installed from source, it does not have __version__ attribute
        return "0.0.1"


def print_pf_version():
    print("promptflow\t\t\t {}".format(get_promptflow_sdk_version()))
    print()
    print("Executable '{}'".format(os.path.abspath(sys.executable)))
    print("Python ({}) {}".format(platform.system(), sys.version))


class PromptflowIgnoreFile(IgnoreFile):
    # TODO add more files to this list.
    IGNORE_FILE = [".runs", "__pycache__"]

    def __init__(self, prompt_flow_path: Union[Path, str]):
        super(PromptflowIgnoreFile, self).__init__(prompt_flow_path)
        self._path = Path(prompt_flow_path)
        self._ignore_tools_json = False

    @property
    def base_path(self) -> Path:
        return self._path

    def _get_ignore_list(self):
        """Get ignore list from ignore file contents."""
        if not self.exists():
            return []

        base_ignore = get_ignore_file(self.base_path)
        result = self.IGNORE_FILE + base_ignore._get_ignore_list()
        if self._ignore_tools_json:
            result.append(f"{PROMPT_FLOW_DIR_NAME}/{FLOW_TOOLS_JSON}")
        return result


def _construct_tool_dict(tools: List[Tuple[str, str]]) -> Dict[str, Dict[str, str]]:
    """Construct tool dict from tool list.

    :param tools: tool list, like [('test.py', 'python'), ('test.jinja2', 'llm')]
    :return: tool dict, like
    {
        'test.py': {
            'tool_type': 'python'
        },
        'test.jinja2': {
            'tool_type': 'llm'
        }
    }
    """
    return {source: {"tool_type": tool_type} for source, tool_type in tools}


def _generate_tool_meta(
    flow_directory: Path,
    tools: List[Tuple[str, str]],
    raise_error: bool,
    timeout: int,
    *,
    include_errors_in_output: bool = False,
    load_in_subprocess: bool = True,
) -> Dict[str, dict]:
    """Generate tool meta from files.

    :param flow_directory: flow directory
    :param tools: tool list
    :param raise_error: whether raise error when generate meta failed
    :param timeout: timeout for generate meta
    :param include_errors_in_output: whether include errors in output
    :param load_in_subprocess: whether load tool meta with subprocess to prevent system path disturb. Default is True.
        If set to False, will load tool meta in sync mode and timeout need to be handled outside current process.
    :return: tool meta dict
    """
    tools = _construct_tool_dict(tools)
    if load_in_subprocess:
        # use multiprocess generate to avoid system path disturb
<<<<<<< HEAD
        tool_dict, exception_dict = generate_tool_meta_in_process(flow_directory, tools, logger, timeout=timeout)
=======
        tool_dict, exception_dict = generate_tool_meta_in_subprocess(flow_directory, tools, logger, timeout=timeout)
>>>>>>> 9940f09b
    else:
        tool_dict, exception_dict = {}, {}

        #  There is no built-in method to forcefully stop a running thread/coroutine in Python
        #  because abruptly stopping a thread can cause issues like resource leaks,
        #  deadlocks, or inconsistent states.
        #  Caller needs to handle the timeout outside current process.
        logger.warning(
            "Generate meta in current process and timeout won't take effect. "
            "Please handle timeout manually outside current process."
        )
        generate_tool_meta(flow_directory, tools, tool_dict, exception_dict)
    res = {source: tool for source, tool in tool_dict.items()}

    for source in res:
        # remove name in tool meta
        res[source].pop("name")
        # convert string Enum to string
        if isinstance(res[source]["type"], Enum):
            res[source]["type"] = res[source]["type"].value
        # not all tools have inputs, so check first
        if "inputs" in res[source]:
            for tool_input in res[source]["inputs"]:
                tool_input_type = res[source]["inputs"][tool_input]["type"]
                for i in range(len(tool_input_type)):
                    if isinstance(tool_input_type[i], Enum):
                        tool_input_type[i] = tool_input_type[i].value

    # collect errors and print warnings, exception_dict is a dict of source and error dict
    errors = {source: error_dict.get("message", "unknown exception") for source, error_dict in exception_dict.items()}
    for source in errors:
        if include_errors_in_output:
            res[source] = errors[source]
        else:
            logger.warning(f"Generate meta for source {source!r} failed: {errors[source]}.")
    if raise_error and len(errors) > 0:
        error_message = "Generate meta failed, detail error(s):\n" + json.dumps(errors, indent=4)
        raise GenerateFlowToolsJsonError(error_message)
    return res


def _retrieve_tool_func_result(func_call_scenario: str, function_config: Dict):
    """Retrieve tool func result according to func_call_scenario.

    :param func_call_scenario: function call scenario
    :param function_config: function config in tool meta. Should contain'func_path' and 'func_kwargs'.
    :return: func call result according to func_call_scenario.
    """
    func_path = function_config.get("func_path", "")
    func_kwargs = function_config.get("func_kwargs", {})
    # May call azure control plane api in the custom function to list Azure resources.
    # which may need Azure workspace triple.
    # TODO: move this method to a common place.
    from promptflow._cli._utils import get_workspace_triad_from_local

    workspace_triad = get_workspace_triad_from_local()
    if workspace_triad.subscription_id and workspace_triad.resource_group_name and workspace_triad.workspace_name:
        result = retrieve_tool_func_result(func_call_scenario, func_path, func_kwargs, workspace_triad._asdict())
    # if no workspace triple available, just skip.
    else:
        result = retrieve_tool_func_result(func_call_scenario, func_path, func_kwargs)

    result_with_log = {"result": result, "logs": {}}
    return result_with_log


def _gen_dynamic_list(function_config: Dict) -> List:
    """Generate dynamic list for a tool input.

    :param function_config: function config in tool meta. Should contain'func_path' and 'func_kwargs'.
    :return: a list of tool input dynamic enums.
    """
    func_path = function_config.get("func_path", "")
    func_kwargs = function_config.get("func_kwargs", {})
    # May call azure control plane api in the custom function to list Azure resources.
    # which may need Azure workspace triple.
    # TODO: move this method to a common place.
    from promptflow._cli._utils import get_workspace_triad_from_local

    workspace_triad = get_workspace_triad_from_local()
    if workspace_triad.subscription_id and workspace_triad.resource_group_name and workspace_triad.workspace_name:
        return gen_dynamic_list(func_path, func_kwargs, workspace_triad._asdict())
    # if no workspace triple available, just skip.
    else:
        return gen_dynamic_list(func_path, func_kwargs)


def _generate_package_tools(keys: Optional[List[str]] = None) -> dict:
    from promptflow._core.tools_manager import collect_package_tools

    return collect_package_tools(keys=keys)


def _update_involved_tools_and_packages(
    _node,
    _node_path,
    *,
    tools: List,
    used_packages: Set,
    source_path_mapping: Dict[str, List[str]],
):
    source, tool_type = pydash.get(_node, "source.path", None), _node.get("type", None)

    used_packages.add(pydash.get(_node, "source.tool", None))

    if source is None or tool_type is None:
        return

    # for custom LLM tool, its source points to the used prompt template so handle it as prompt tool
    if tool_type == ToolType.CUSTOM_LLM:
        tool_type = ToolType.PROMPT

    if pydash.get(_node, "source.type") not in ["code", "package_with_prompt"]:
        return
    pair = (source, tool_type.lower())
    if pair not in tools:
        tools.append(pair)

    source_path_mapping[source].append(f"{_node_path}.source.path")


def _get_involved_code_and_package(
    data: dict,
) -> Tuple[List[Tuple[str, str]], Set[str], Dict[str, List[str]]]:
    tools = []  # List[Tuple[source_file, tool_type]]
    used_packages = set()
    source_path_mapping = collections.defaultdict(list)

    for node_i, node in enumerate(data[NODES]):
        _update_involved_tools_and_packages(
            node,
            f"{NODES}.{node_i}",
            tools=tools,
            used_packages=used_packages,
            source_path_mapping=source_path_mapping,
        )

        # understand DAG to parse variants
        # TODO: should we allow source to appear both in node and node variants?
        if node.get(USE_VARIANTS) is True:
            node_variants = data[NODE_VARIANTS][node["name"]]
            for variant_id in node_variants[VARIANTS]:
                node_with_variant = node_variants[VARIANTS][variant_id][NODE]
                _update_involved_tools_and_packages(
                    node_with_variant,
                    f"{NODE_VARIANTS}.{node['name']}.{VARIANTS}.{variant_id}.{NODE}",
                    tools=tools,
                    used_packages=used_packages,
                    source_path_mapping=source_path_mapping,
                )
    if None in used_packages:
        used_packages.remove(None)
    return tools, used_packages, source_path_mapping


def generate_flow_tools_json(
    flow_directory: Union[str, Path],
    dump: bool = True,
    raise_error: bool = True,
    timeout: int = FLOW_TOOLS_JSON_GEN_TIMEOUT,
    *,
    include_errors_in_output: bool = False,
    target_source: str = None,
    used_packages_only: bool = False,
    source_path_mapping: Dict[str, List[str]] = None,
) -> dict:
    """Generate flow.tools.json for a flow directory.

    :param flow_directory: path to flow directory.
    :param dump: whether to dump to .promptflow/flow.tools.json, default value is True.
    :param raise_error: whether to raise the error, default value is True.
    :param timeout: timeout for generation, default value is 60 seconds.
    :param include_errors_in_output: whether to include error messages in output, default value is False.
    :param target_source: the source name to filter result, default value is None. Note that we will update system path
        in coroutine if target_source is provided given it's expected to be from a specific cli call.
    :param used_packages_only: whether to only include used packages, default value is False.
    :param source_path_mapping: if specified, record yaml paths for each source.
    """
    flow_directory = Path(flow_directory).resolve()
    # parse flow DAG
    data = load_yaml(flow_directory / DAG_FILE_NAME)

    tools, used_packages, _source_path_mapping = _get_involved_code_and_package(data)

    # update passed in source_path_mapping if specified
    if source_path_mapping is not None:
        source_path_mapping.update(_source_path_mapping)

    # filter tools by target_source if specified
    if target_source is not None:
        tools = list(filter(lambda x: x[0] == target_source, tools))

    # generate content
    # TODO: remove type in tools (input) and code (output)
    flow_tools = {
        "code": _generate_tool_meta(
            flow_directory,
            tools,
            raise_error=raise_error,
            timeout=timeout,
            include_errors_in_output=include_errors_in_output,
            # we don't need to protect system path according to the target usage when target_source is specified
            load_in_subprocess=target_source is None,
        ),
        # specified source may only appear in code tools
        "package": {}
        if target_source is not None
        else _generate_package_tools(keys=list(used_packages) if used_packages_only else None),
    }

    if dump:
        # dump as flow.tools.json
        promptflow_folder = flow_directory / PROMPT_FLOW_DIR_NAME
        promptflow_folder.mkdir(exist_ok=True)
        with open(promptflow_folder / FLOW_TOOLS_JSON, mode="w", encoding=DEFAULT_ENCODING) as f:
            json.dump(flow_tools, f, indent=4)

    return flow_tools


class ClientUserAgentUtil:
    """SDK/CLI side user agent utilities."""

    @classmethod
    def _get_context(cls):
        from promptflow._core.operation_context import OperationContext

        return OperationContext.get_instance()

    @classmethod
    def get_user_agent(cls):
        from promptflow._core.operation_context import OperationContext

        context = cls._get_context()
        # directly get from context since client side won't need promptflow/xxx.
        return context.get(OperationContext.USER_AGENT_KEY, "").strip()

    @classmethod
    def append_user_agent(cls, user_agent: Optional[str]):
        if not user_agent:
            return
        context = cls._get_context()
        context.append_user_agent(user_agent)

    @classmethod
    def update_user_agent_from_env_var(cls):
        # this is for backward compatibility: we should use PF_USER_AGENT in newer versions.
        for env_name in [USER_AGENT, PF_USER_AGENT]:
            if env_name in os.environ:
                cls.append_user_agent(os.environ[env_name])

    @classmethod
    def update_user_agent_from_config(cls):
        """Update user agent from config. 1p customer will set it. We'll add PFCustomer_ as prefix."""
        from promptflow._sdk._configuration import Configuration

        config = Configuration.get_instance()
        user_agent = config.get_user_agent()
        if user_agent:
            cls.append_user_agent(user_agent)


def setup_user_agent_to_operation_context(user_agent):
    """Setup user agent to OperationContext.
    For calls from extension, ua will be like: prompt-flow-extension/ promptflow-cli/ promptflow-sdk/
    For calls from CLI, ua will be like: promptflow-cli/ promptflow-sdk/
    For calls from SDK, ua will be like: promptflow-sdk/
    For 1p customer call which set user agent in config, ua will be like: PFCustomer_XXX/
    """
    # add user added UA after SDK/CLI
    ClientUserAgentUtil.append_user_agent(user_agent)
    ClientUserAgentUtil.update_user_agent_from_env_var()
    ClientUserAgentUtil.update_user_agent_from_config()
    return ClientUserAgentUtil.get_user_agent()


def call_from_extension() -> bool:
    """Return true if current request is from extension."""
    ClientUserAgentUtil.update_user_agent_from_env_var()
    user_agent = ClientUserAgentUtil.get_user_agent()
    return EXTENSION_UA in user_agent


def generate_random_string(length: int = 6) -> str:
    import random
    import string

    return "".join(random.choice(string.ascii_lowercase) for _ in range(length))


def copy_tree_respect_template_and_ignore_file(source: Path, target: Path, render_context: dict = None):
    def is_template(path: str):
        return path.endswith(".jinja2")

    for source_path, target_path in get_upload_files_from_folder(
        path=source,
        ignore_file=PromptflowIgnoreFile(prompt_flow_path=source),
    ):
        (target / target_path).parent.mkdir(parents=True, exist_ok=True)
        if render_context is None or not is_template(source_path):
            shutil.copy(source_path, target / target_path)
        else:
            (target / target_path[: -len(".jinja2")]).write_bytes(
                # always use unix line ending
                render_jinja_template(source_path, **render_context)
                .encode("utf-8")
                .replace(b"\r\n", b"\n"),
            )


def get_local_connections_from_executable(
    executable, client, connections_to_ignore: List[str] = None, connections_to_add: List[str] = None
):
    """Get local connections from executable.

    executable: The executable flow object.
    client: Local client to get connections.
    connections_to_ignore: The connection names to ignore when getting connections.
    connections_to_add: The connection names to add when getting connections.
    """

    connection_names = executable.get_connection_names()
    if connections_to_add:
        connection_names.update(connections_to_add)
    connections_to_ignore = connections_to_ignore or []
    result = {}
    for n in connection_names:
        if n not in connections_to_ignore:
            conn = client.connections.get(name=n, with_secrets=True)
            result[n] = conn._to_execution_connection_dict()
    return result


def _generate_connections_dir():
    # Get Python executable path
    python_path = sys.executable

    # Hash the Python executable path
    hash_object = hashlib.sha1(python_path.encode())
    hex_dig = hash_object.hexdigest()

    # Generate the connections system path using the hash
    connections_dir = (HOME_PROMPT_FLOW_DIR / "envs" / hex_dig / "connections").resolve()
    return connections_dir


_refresh_connection_dir_lock = FileLock(REFRESH_CONNECTIONS_DIR_LOCK_PATH)


# This function is used by extension to generate the connection files every time collect tools.
def refresh_connections_dir(connection_spec_files, connection_template_yamls):
    connections_dir = _generate_connections_dir()

    # Use lock to prevent concurrent access
    with _refresh_connection_dir_lock:
        if os.path.isdir(connections_dir):
            shutil.rmtree(connections_dir)
        os.makedirs(connections_dir)

        if connection_spec_files and connection_template_yamls:
            for connection_name, content in connection_spec_files.items():
                file_name = connection_name + ".spec.json"
                with open(connections_dir / file_name, "w", encoding=DEFAULT_ENCODING) as f:
                    json.dump(content, f, indent=2)

            # use YAML to dump template file in order to keep the comments
            for connection_name, content in connection_template_yamls.items():
                yaml_data = load_yaml_string(content)
                file_name = connection_name + ".template.yaml"
                with open(connections_dir / file_name, "w", encoding=DEFAULT_ENCODING) as f:
                    dump_yaml(yaml_data, f)


def dump_flow_result(flow_folder, prefix, flow_result=None, node_result=None, custom_path=None):
    """Dump flow result for extension.

    :param flow_folder: The flow folder.
    :param prefix: The file prefix.
    :param flow_result: The flow result returned by exec_line.
    :param node_result: The node result when test node returned by load_and_exec_node.
    :param custom_path: The custom path to dump flow result.
    """
    if flow_result:
        flow_serialize_result = {
            "flow_runs": [serialize(flow_result.run_info)],
            "node_runs": [serialize(run) for run in flow_result.node_run_infos.values()],
        }
    else:
        flow_serialize_result = {
            "flow_runs": [],
            "node_runs": [serialize(node_result)],
        }

    dump_folder = Path(flow_folder) / PROMPT_FLOW_DIR_NAME if custom_path is None else Path(custom_path)
    dump_folder.mkdir(parents=True, exist_ok=True)

    with open(dump_folder / f"{prefix}.detail.json", "w", encoding=DEFAULT_ENCODING) as f:
        json.dump(flow_serialize_result, f, indent=2, ensure_ascii=False)
    if node_result:
        metrics = flow_serialize_result["node_runs"][0]["metrics"]
        output = flow_serialize_result["node_runs"][0]["output"]
    else:
        metrics = flow_serialize_result["flow_runs"][0]["metrics"]
        output = flow_serialize_result["flow_runs"][0]["output"]
    if metrics:
        with open(dump_folder / f"{prefix}.metrics.json", "w", encoding=DEFAULT_ENCODING) as f:
            json.dump(metrics, f, indent=2, ensure_ascii=False)
    if output:
        with open(dump_folder / f"{prefix}.output.json", "w", encoding=DEFAULT_ENCODING) as f:
            json.dump(output, f, indent=2, ensure_ascii=False)


def read_write_by_user():
    return stat.S_IRUSR | stat.S_IWUSR


def remove_empty_element_from_dict(obj: dict) -> dict:
    """Remove empty element from dict, e.g. {"a": 1, "b": {}} -> {"a": 1}"""
    new_dict = {}
    for key, value in obj.items():
        if isinstance(value, dict):
            value = remove_empty_element_from_dict(value)
        if value is not None:
            new_dict[key] = value
    return new_dict


def is_github_codespaces():
    # Ref:
    # https://docs.github.com/en/codespaces/developing-in-a-codespace/default-environment-variables-for-your-codespace
    return os.environ.get("CODESPACES", None) == "true"


def interactive_credential_disabled():
    return os.environ.get(PF_NO_INTERACTIVE_LOGIN, "false").lower() == "true"


def is_from_cli():
    from promptflow._cli._user_agent import USER_AGENT as CLI_UA

    return CLI_UA in ClientUserAgentUtil.get_user_agent()


def is_url(value: Union[PathLike, str]) -> bool:
    try:
        result = urlparse(str(value))
        return all([result.scheme, result.netloc])
    except ValueError:
        return False


def is_remote_uri(obj) -> bool:
    # return True if it's supported remote uri
    if isinstance(obj, str):
        if obj.startswith(REMOTE_URI_PREFIX):
            # azureml: started, azureml:name:version, azureml://xxx
            return True
        elif is_url(obj):
            return True
    return False


def parse_remote_flow_pattern(flow: object) -> str:
    # Check if the input matches the correct pattern
    flow_name = None
    error_message = (
        f"Invalid remote flow pattern, got {flow!r} while expecting "
        f"a remote workspace flow like '{REMOTE_URI_PREFIX}<flow-name>', or a remote registry flow like "
        f"'{REMOTE_URI_PREFIX}//registries/<registry-name>/models/<flow-name>/versions/<version>'"
    )
    if not isinstance(flow, str) or not flow.startswith(REMOTE_URI_PREFIX):
        raise UserErrorException(error_message)

    # check for registry flow pattern
    if flow.startswith(REGISTRY_URI_PREFIX):
        pattern = r"azureml://registries/.*?/models/(?P<name>.*?)/versions/(?P<version>.*?)$"
        match = re.match(pattern, flow)
        if not match or len(match.groups()) != 2:
            raise UserErrorException(error_message)
        flow_name, _ = match.groups()
    # check for workspace flow pattern
    elif flow.startswith(REMOTE_URI_PREFIX):
        pattern = r"azureml:(?P<name>.*?)$"
        match = re.match(pattern, flow)
        if not match or len(match.groups()) != 1:
            raise UserErrorException(error_message)
        flow_name = match.groups()[0]
    return flow_name


def get_connection_operation(connection_provider: str, credential=None, user_agent: str = None):
    """
    Get connection operation based on connection provider.
    This function will be called by PFClient, so please do not refer to PFClient in this function.

    :param connection_provider: Connection provider, e.g. local, azureml, azureml://subscriptions..., etc.
    :type connection_provider: str
    :param credential: Credential when remote provider, default to chained credential DefaultAzureCredential.
    :type credential: object
    :param user_agent: User Agent
    :type user_agent: str
    """
    if connection_provider == ConnectionProvider.LOCAL.value:
        from promptflow._sdk.operations._connection_operations import ConnectionOperations

        logger.debug("PFClient using local connection operations.")
        connection_operation = ConnectionOperations()
    elif connection_provider.startswith(ConnectionProvider.AZUREML.value):
        from promptflow._sdk.operations._local_azure_connection_operations import LocalAzureConnectionOperations

        logger.debug(f"PFClient using local azure connection operations with credential {credential}.")
        if user_agent is None:
            connection_operation = LocalAzureConnectionOperations(connection_provider, credential=credential)
        else:
            connection_operation = LocalAzureConnectionOperations(connection_provider, user_agent=user_agent)
    else:
        error = ValueError(f"Unsupported connection provider: {connection_provider}")
        raise UserErrorException(
            target=ErrorTarget.CONTROL_PLANE_SDK,
            message=str(error),
            error=error,
        )
    return connection_operation


# extract open read/write as partial to centralize the encoding
read_open = partial(open, mode="r", encoding=DEFAULT_ENCODING)
write_open = partial(open, mode="w", encoding=DEFAULT_ENCODING)
# nan, inf and -inf are not JSON serializable according to https://docs.python.org/3/library/json.html#json.loads
# `parse_constant` will be called to handle these values
# similar idea for below `json_load` and its parameter `parse_const_as_str`
json_loads_parse_const_as_str = partial(json.loads, parse_constant=lambda x: str(x))


# extract some file operations inside this file
def json_load(file, parse_const_as_str: bool = False) -> str:
    with read_open(file) as f:
        if parse_const_as_str is True:
            return json.load(f, parse_constant=lambda x: str(x))
        else:
            return json.load(f)


def json_dump(obj, file) -> None:
    with write_open(file) as f:
        json.dump(obj, f, ensure_ascii=False)


def pd_read_json(file) -> "DataFrame":
    import pandas as pd

    with read_open(file) as f:
        return pd.read_json(f, orient="records", lines=True)


def get_mac_address() -> str:
    """Obtain all MAC addresses, then sort and concatenate them."""
    try:
        import psutil

        mac_address = []
        net_addresses = psutil.net_if_addrs()
        # Obtain all MAC addresses, then sort and concatenate them
        net_address_list = sorted(net_addresses.items())  # sort by name
        for name, net_address in net_address_list:
            for net_interface in net_address:
                if net_interface.family == psutil.AF_LINK and net_interface.address != "00-00-00-00-00-00":
                    mac_address.append(net_interface.address)

        return ":".join(mac_address)
    except Exception as e:
        logger.debug(f"get mac id error: {str(e)}")
        return ""


def get_system_info() -> Tuple[str, str, str]:
    """Get the host name, system, and machine."""
    try:
        import platform

        return platform.node(), platform.system(), platform.machine()
    except Exception as e:
        logger.debug(f"get host name error: {str(e)}")
        return "", "", ""


def gen_uuid_by_compute_info() -> Union[str, None]:
    mac_address = get_mac_address()
    host_name, system, machine = get_system_info()
    if mac_address:
        # Use sha256 convert host_name+system+machine to a fixed length string
        # and concatenate it after the mac address to ensure that the concatenated string is unique.
        system_info_hash = hashlib.sha256((host_name + system + machine).encode()).hexdigest()
        compute_info_hash = hashlib.sha256((mac_address + system_info_hash).encode()).hexdigest()
        return str(uuid.uuid5(uuid.NAMESPACE_OID, compute_info_hash))
    return str(uuid.uuid4())


def convert_time_unix_nano_to_timestamp(time_unix_nano: str) -> str:
    nanoseconds = int(time_unix_nano)
    seconds = nanoseconds / 1_000_000_000
    timestamp = datetime.datetime.utcfromtimestamp(seconds)
    return timestamp.isoformat()


def parse_kv_from_pb_attribute(attribute: Dict) -> Tuple[str, str]:
    attr_key = attribute["key"]
    # suppose all values are flattened here
    # so simply regard the first value as the attribute value
    attr_value = list(attribute["value"].values())[0]
    return attr_key, attr_value


def flatten_pb_attributes(attributes: List[Dict]) -> Dict:
    flattened_attributes = {}
    for attribute in attributes:
        attr_key, attr_value = parse_kv_from_pb_attribute(attribute)
        flattened_attributes[attr_key] = attr_value
    return flattened_attributes


def parse_otel_span_status_code(value: int) -> str:
    # map int value to string
    # https://github.com/open-telemetry/opentelemetry-specification/blob/v1.22.0/specification/trace/api.md#set-status
    # https://github.com/open-telemetry/opentelemetry-python/blob/v1.22.0/opentelemetry-api/src/opentelemetry/trace/status.py#L22-L32
    if value == 0:
        return "Unset"
    elif value == 1:
        return "Ok"
    else:
        return "Error"


def extract_workspace_triad_from_trace_provider(trace_provider: str) -> AzureMLWorkspaceTriad:
    match = re.match(AZURE_WORKSPACE_REGEX_FORMAT, trace_provider)
    if not match or len(match.groups()) != 5:
        raise ValueError(
            "Malformed trace provider string, expected azureml://subscriptions/<subscription_id>/"
            "resourceGroups/<resource_group>/providers/Microsoft.MachineLearningServices/"
            f"workspaces/<workspace_name>, got {trace_provider}"
        )
    subscription_id = match.group(1)
    resource_group_name = match.group(3)
    workspace_name = match.group(5)
    return AzureMLWorkspaceTriad(subscription_id, resource_group_name, workspace_name)


def overwrite_null_std_logger():
    # For the process started in detach mode, stdout/stderr will be none.
    # To avoid exception to stdout/stderr calls in the dependency package, point stdout/stderr to devnull.
    if sys.stdout is None:
        sys.stdout = open(os.devnull, "w")
    if sys.stderr is None:
        sys.stderr = sys.stdout<|MERGE_RESOLUTION|>--- conflicted
+++ resolved
@@ -32,11 +32,7 @@
 
 import promptflow
 from promptflow._constants import EXTENSION_UA, PF_NO_INTERACTIVE_LOGIN, PF_USER_AGENT, USER_AGENT
-<<<<<<< HEAD
-from promptflow._core.tool_meta_generator import generate_tool_meta, generate_tool_meta_in_process
-=======
 from promptflow._core.tool_meta_generator import generate_tool_meta, generate_tool_meta_in_subprocess
->>>>>>> 9940f09b
 from promptflow._core.tools_manager import gen_dynamic_list, retrieve_tool_func_result
 from promptflow._sdk._constants import (
     AZURE_WORKSPACE_REGEX_FORMAT,
@@ -551,11 +547,7 @@
     tools = _construct_tool_dict(tools)
     if load_in_subprocess:
         # use multiprocess generate to avoid system path disturb
-<<<<<<< HEAD
-        tool_dict, exception_dict = generate_tool_meta_in_process(flow_directory, tools, logger, timeout=timeout)
-=======
         tool_dict, exception_dict = generate_tool_meta_in_subprocess(flow_directory, tools, logger, timeout=timeout)
->>>>>>> 9940f09b
     else:
         tool_dict, exception_dict = {}, {}
 
