--- conflicted
+++ resolved
@@ -404,12 +404,8 @@
 
 class ExperimentNodeType(object):
     FLOW = "flow"
-<<<<<<< HEAD
-    CODE = "code"
     CHAT_GROUP = "chat_group"
-=======
     COMMAND = "command"
->>>>>>> 22aa8051
 
 
 class ExperimentStatus(object):
