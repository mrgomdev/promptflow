--- conflicted
+++ resolved
@@ -198,11 +198,7 @@
             is_eager_flow = cls._is_eager_flow(data)
             is_async_flow = cls._is_async_flow(kwargs)
             if is_eager_flow:
-<<<<<<< HEAD
-                obj = EagerFlow._load(path=flow_path, data=data, **kwargs)
-=======
-                return EagerFlow._load(path=flow_path, data=data, raise_error=raise_error, **kwargs)
->>>>>>> 82a6dbdd
+                obj = EagerFlow._load(path=flow_path, data=data, raise_error=raise_error, **kwargs)
             else:
                 # TODO: schema validation and warning on unknown fields
                 obj = ProtectedFlow._load(path=flow_path, dag=data, content_hash=content_hash, **kwargs)
