--- conflicted
+++ resolved
@@ -221,7 +221,6 @@
             credential_list=credential_list,
         ):
             storage = DefaultRunStorage(base_dir=self.flow.code, sub_dir=Path(".promptflow/intermediate"))
-<<<<<<< HEAD
             flow_executor = FlowExecutor.create(
                 self.flow.path, connections, self.flow.code, storage=storage, raise_ex=False
             )
@@ -230,18 +229,6 @@
             line_result.output = persist_multimedia_data(
                 line_result.output, base_dir=self.flow.code, sub_dir=Path(".promptflow/output"),
                 version=flow_executor._flow.version
-=======
-            line_result = execute_flow(
-                flow_file=self.flow.path,
-                working_dir=self.flow.code,
-                output_dir=Path(".promptflow/output"),
-                connections=connections,
-                inputs=inputs,
-                enable_stream_output=stream_output,
-                allow_generator_output=allow_generator_output,
-                entry=self.entry,
-                storage=storage,
->>>>>>> be175855
             )
             if isinstance(line_result.output, dict):
                 generator_outputs = self._get_generator_outputs(line_result.output)
