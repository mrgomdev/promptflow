import os
import shutil
import tempfile
import uuid
from pathlib import Path
from unittest.mock import patch

import numpy as np
import pandas as pd
import pytest
from pytest_mock import MockerFixture

from promptflow import PFClient
from promptflow._constants import PROMPTFLOW_CONNECTIONS
from promptflow._sdk._constants import (
    FLOW_DIRECTORY_MACRO_IN_CONFIG,
    PROMPT_FLOW_DIR_NAME,
    FlowRunProperties,
    LocalStorageFilenames,
    RunStatus,
)
from promptflow._sdk._errors import (
    ConnectionNotFoundError,
    InvalidFlowError,
    InvalidRunStatusError,
    RunExistsError,
    RunNotFoundError,
)
from promptflow._sdk._load_functions import load_flow
from promptflow._sdk._run_functions import create_yaml_run
from promptflow._sdk._submitter.utils import SubmitterHelper
from promptflow._sdk._utils import _get_additional_includes
from promptflow._sdk.entities import Run
from promptflow._sdk.operations._local_storage_operations import LocalStorageOperations
from promptflow.connections import AzureOpenAIConnection
from promptflow.exceptions import UserErrorException

from ..recording_utilities import RecordStorage

PROMOTFLOW_ROOT = Path(__file__) / "../../../.."

TEST_ROOT = Path(__file__).parent.parent.parent
MODEL_ROOT = TEST_ROOT / "test_configs/e2e_samples"
CONNECTION_FILE = (PROMOTFLOW_ROOT / "connections.json").resolve().absolute().as_posix()
FLOWS_DIR = "./tests/test_configs/flows"
RUNS_DIR = "./tests/test_configs/runs"
DATAS_DIR = "./tests/test_configs/datas"


def create_run_against_multi_line_data(client) -> Run:
    return client.run(
        flow=f"{FLOWS_DIR}/web_classification",
        data=f"{DATAS_DIR}/webClassification3.jsonl",
        column_mapping={"url": "${data.url}"},
    )


def create_run_against_multi_line_data_without_llm(client: PFClient) -> Run:
    return client.run(
        flow=f"{FLOWS_DIR}/print_env_var",
        data=f"{DATAS_DIR}/env_var_names.jsonl",
    )


def create_run_against_run(client, run: Run) -> Run:
    return client.run(
        flow=f"{FLOWS_DIR}/classification_accuracy_evaluation",
        data=f"{DATAS_DIR}/webClassification3.jsonl",
        run=run.name,
        column_mapping={
            "groundtruth": "${data.answer}",
            "prediction": "${run.outputs.category}",
            "variant_id": "${data.variant_id}",
        },
    )


def assert_run_with_invalid_column_mapping(client: PFClient, run: Run) -> None:
    assert run.status == RunStatus.FAILED

    with pytest.raises(InvalidRunStatusError):
        client.stream(run.name)

    local_storage = LocalStorageOperations(run)
    assert os.path.exists(local_storage._exception_path)

    exception = local_storage.load_exception()
    assert "The input for batch run is incorrect. Couldn't find these mapping relations" in exception["message"]
    assert exception["code"] == "UserError"
    assert exception["innerError"]["innerError"]["code"] == "BulkRunException"


@pytest.mark.usefixtures(
    "use_secrets_config_file", "recording_injection", "setup_local_connection", "install_custom_tool_pkg"
)
@pytest.mark.sdk_test
@pytest.mark.e2etest
class TestFlowRun:
    def test_basic_flow_bulk_run(self, azure_open_ai_connection: AzureOpenAIConnection, pf) -> None:
        data_path = f"{DATAS_DIR}/webClassification3.jsonl"

        pf.run(flow=f"{FLOWS_DIR}/web_classification", data=data_path)
        # Test repeated execute flow run
        pf.run(flow=f"{FLOWS_DIR}/web_classification", data=data_path)

        pf.run(flow=f"{FLOWS_DIR}/web_classification_v1", data=data_path)
        pf.run(flow=f"{FLOWS_DIR}/web_classification_v2", data=data_path)

        # TODO: check details
        # df = pf.show_details(baseline, v1, v2)

    def test_basic_run_bulk(self, azure_open_ai_connection: AzureOpenAIConnection, local_client, pf):
        result = pf.run(
            flow=f"{FLOWS_DIR}/web_classification",
            data=f"{DATAS_DIR}/webClassification1.jsonl",
            column_mapping={"url": "${data.url}"},
        )
        local_storage = LocalStorageOperations(result)
        detail = local_storage.load_detail()
        tuning_node = next((x for x in detail["node_runs"] if x["node"] == "summarize_text_content"), None)
        # used default variant config
        assert tuning_node["inputs"]["temperature"] == 0.3
        assert "variant_0" in result.name

        run = local_client.runs.get(name=result.name)
        assert run.status == "Completed"
        # write to user_dir/.promptflow/.runs
        assert ".promptflow" in run.properties["output_path"]

    def test_basic_flow_with_variant(self, azure_open_ai_connection: AzureOpenAIConnection, local_client, pf) -> None:
        result = pf.run(
            flow=f"{FLOWS_DIR}/web_classification",
            data=f"{DATAS_DIR}/webClassification1.jsonl",
            column_mapping={"url": "${data.url}"},
            variant="${summarize_text_content.variant_0}",
        )
        local_storage = LocalStorageOperations(result)
        detail = local_storage.load_detail()
        tuning_node = next((x for x in detail["node_runs"] if x["node"] == "summarize_text_content"), None)
        assert "variant_0" in result.name

        # used variant_0 config
        assert tuning_node["inputs"]["temperature"] == 0.2
        result = pf.run(
            flow=f"{FLOWS_DIR}/web_classification",
            data=f"{DATAS_DIR}/webClassification1.jsonl",
            column_mapping={"url": "${data.url}"},
            variant="${summarize_text_content.variant_1}",
        )
        local_storage = LocalStorageOperations(result)
        detail = local_storage.load_detail()
        tuning_node = next((x for x in detail["node_runs"] if x["node"] == "summarize_text_content"), None)
        assert "variant_1" in result.name
        # used variant_1 config
        assert tuning_node["inputs"]["temperature"] == 0.3

    def test_run_bulk_error(self, pf):
        # path not exist
        with pytest.raises(FileNotFoundError) as e:
            pf.run(
                flow=f"{MODEL_ROOT}/not_exist",
                data=f"{DATAS_DIR}/webClassification3.jsonl",
                column_mapping={"question": "${data.question}", "context": "${data.context}"},
                variant="${summarize_text_content.variant_0}",
            )
        assert "not exist" in str(e.value)

        # tuning_node not exist
        with pytest.raises(InvalidFlowError) as e:
            pf.run(
                flow=f"{FLOWS_DIR}/web_classification",
                data=f"{DATAS_DIR}/webClassification3.jsonl",
                column_mapping={"question": "${data.question}", "context": "${data.context}"},
                variant="${not_exist.variant_0}",
            )
        assert "Node not_exist not found in flow" in str(e.value)

        # invalid variant format
        with pytest.raises(ValueError) as e:
            pf.run(
                flow=f"{FLOWS_DIR}/web_classification",
                data=f"{DATAS_DIR}/webClassification3.jsonl",
                column_mapping={"question": "${data.question}", "context": "${data.context}"},
                variant="v",
            )
        assert "Invalid variant format: v, variant should be in format of ${TUNING_NODE.VARIANT}" in str(e.value)

    def test_basic_evaluation(self, azure_open_ai_connection: AzureOpenAIConnection, local_client, pf):
        result = pf.run(
            flow=f"{FLOWS_DIR}/print_env_var",
            data=f"{DATAS_DIR}/env_var_names.jsonl",
        )
        assert local_client.runs.get(result.name).status == "Completed"

        eval_result = pf.run(
            flow=f"{FLOWS_DIR}/classification_accuracy_evaluation",
            run=result.name,
            column_mapping={
                "prediction": "${run.outputs.output}",
                # evaluation reference run.inputs
                # NOTE: we need this value to guard behavior when a run reference another run's inputs
                "variant_id": "${run.inputs.key}",
                # can reference other columns in data which doesn't exist in base run's inputs
                "groundtruth": "${run.inputs.extra_key}",
            },
        )
        assert local_client.runs.get(eval_result.name).status == "Completed"

    def test_flow_demo(self, azure_open_ai_connection, pf):
        data_path = f"{DATAS_DIR}/webClassification3.jsonl"

        column_mapping = {
            "groundtruth": "${data.answer}",
            "prediction": "${run.outputs.category}",
            "variant_id": "${data.variant_id}",
        }

        metrics = {}
        for flow_name, output_key in [
            ("web_classification", "baseline"),
            ("web_classification_v1", "v1"),
            ("web_classification_v2", "v2"),
        ]:
            v = pf.run(flow=f"{FLOWS_DIR}/web_classification", data=data_path)

            metrics[output_key] = pf.run(
                flow=f"{FLOWS_DIR}/classification_accuracy_evaluation",
                data=data_path,
                run=v,
                column_mapping=column_mapping,
            )

    def test_submit_run_from_yaml(self, local_client, pf):
        run_id = str(uuid.uuid4())
        run = create_yaml_run(source=f"{RUNS_DIR}/sample_bulk_run.yaml", params_override=[{"name": run_id}])

        assert local_client.runs.get(run.name).status == "Completed"

        eval_run = create_yaml_run(
            source=f"{RUNS_DIR}/sample_eval_run.yaml",
            params_override=[{"run": run_id}],
        )
        assert local_client.runs.get(eval_run.name).status == "Completed"

    @pytest.mark.usefixtures("enable_logger_propagate")
    def test_submit_run_with_extra_params(self, pf, caplog):
        run_id = str(uuid.uuid4())
        run = create_yaml_run(source=f"{RUNS_DIR}/extra_field.yaml", params_override=[{"name": run_id}])
        assert pf.runs.get(run.name).status == "Completed"
        assert "Run schema validation warnings. Unknown fields found" in caplog.text

    def test_run_with_connection(self, local_client, local_aoai_connection, pf):
        # remove connection file to test connection resolving
        os.environ.pop(PROMPTFLOW_CONNECTIONS)
        result = pf.run(
            flow=f"{FLOWS_DIR}/web_classification",
            data=f"{DATAS_DIR}/webClassification1.jsonl",
            column_mapping={"url": "${data.url}"},
        )
        local_storage = LocalStorageOperations(result)
        detail = local_storage.load_detail()
        tuning_node = next((x for x in detail["node_runs"] if x["node"] == "summarize_text_content"), None)
        # used default variant config
        assert tuning_node["inputs"]["temperature"] == 0.3

        run = local_client.runs.get(name=result.name)
        assert run.status == "Completed"

    def test_run_with_connection_overwrite(self, local_client, local_aoai_connection, local_alt_aoai_connection, pf):
        result = pf.run(
            flow=f"{FLOWS_DIR}/web_classification",
            data=f"{DATAS_DIR}/webClassification1.jsonl",
            connections={"classify_with_llm": {"connection": "new_ai_connection"}},
        )
        run = local_client.runs.get(name=result.name)
        assert run.status == "Completed"

    def test_custom_connection_overwrite(self, local_client, local_custom_connection, pf):
        result = pf.run(
            flow=f"{FLOWS_DIR}/custom_connection_flow",
            data=f"{DATAS_DIR}/env_var_names.jsonl",
            connections={"print_env": {"connection": "test_custom_connection"}},
        )
        run = local_client.runs.get(name=result.name)
        assert run.status == "Completed"

        # overwrite non-exist connection
        with pytest.raises(InvalidFlowError) as e:
            pf.run(
                flow=f"{FLOWS_DIR}/custom_connection_flow",
                data=f"{DATAS_DIR}/env_var_names.jsonl",
                connections={"print_env": {"new_connection": "test_custom_connection"}},
            )
        assert "Connection with name new_connection not found" in str(e.value)

    def test_basic_flow_with_package_tool_with_custom_strong_type_connection(
        self, install_custom_tool_pkg, local_client, pf
    ):
        result = pf.run(
            flow=f"{FLOWS_DIR}/flow_with_package_tool_with_custom_strong_type_connection",
            data=f"{FLOWS_DIR}/flow_with_package_tool_with_custom_strong_type_connection/data.jsonl",
            connections={"My_First_Tool_00f8": {"connection": "custom_strong_type_connection"}},
        )
        run = local_client.runs.get(name=result.name)
        assert run.status == "Completed"

    def test_basic_flow_with_script_tool_with_custom_strong_type_connection(
        self, install_custom_tool_pkg, local_client, pf
    ):
        # Prepare custom connection
        from promptflow.connections import CustomConnection

        conn = CustomConnection(name="custom_connection_2", secrets={"api_key": "test"}, configs={"api_url": "test"})
        local_client.connections.create_or_update(conn)

        result = pf.run(
            flow=f"{FLOWS_DIR}/flow_with_script_tool_with_custom_strong_type_connection",
            data=f"{FLOWS_DIR}/flow_with_script_tool_with_custom_strong_type_connection/data.jsonl",
        )
        run = local_client.runs.get(name=result.name)
        assert run.status == "Completed"

    def test_run_with_connection_overwrite_non_exist(self, local_client, local_aoai_connection, pf):
        # overwrite non_exist connection
        with pytest.raises(ConnectionNotFoundError):
            pf.run(
                flow=f"{FLOWS_DIR}/web_classification",
                data=f"{DATAS_DIR}/webClassification1.jsonl",
                connections={"classify_with_llm": {"connection": "Not_exist"}},
            )

    def test_run_reference_failed_run(self, pf):
        failed_run = pf.run(
            flow=f"{FLOWS_DIR}/failed_flow",
            data=f"{DATAS_DIR}/webClassification1.jsonl",
            column_mapping={"text": "${data.url}"},
        )
        # "update" run status to failed since currently all run will be completed unless there's bug
        pf.runs.update(
            name=failed_run.name,
            status="Failed",
        )

        run_name = str(uuid.uuid4())
        with pytest.raises(ValueError) as e:
            pf.run(
                name=run_name,
                flow=f"{FLOWS_DIR}/custom_connection_flow",
                run=failed_run,
                connections={"print_env": {"connection": "test_custom_connection"}},
            )
        assert "is not completed, got status" in str(e.value)

        # run should not be created
        with pytest.raises(RunNotFoundError):
            pf.runs.get(name=run_name)

    def test_referenced_output_not_exist(self, pf: PFClient) -> None:
        # failed run won't generate output
        failed_run = pf.run(
            flow=f"{FLOWS_DIR}/failed_flow",
            data=f"{DATAS_DIR}/webClassification1.jsonl",
            column_mapping={"text": "${data.url}"},
        )

        run_name = str(uuid.uuid4())
        run = pf.run(
            name=run_name,
            run=failed_run,
            flow=f"{FLOWS_DIR}/failed_flow",
            column_mapping={"text": "${run.outputs.text}"},
        )
        assert_run_with_invalid_column_mapping(pf, run)

    def test_connection_overwrite_file(self, local_client, local_aoai_connection):
        run = create_yaml_run(
            source=f"{RUNS_DIR}/run_with_connections.yaml",
        )
        run = local_client.runs.get(name=run.name)
        assert run.status == "Completed"

    def test_connection_overwrite_model(self, local_client, local_aoai_connection):
        run = create_yaml_run(
            source=f"{RUNS_DIR}/run_with_connections_model.yaml",
        )
        run = local_client.runs.get(name=run.name)
        assert run.status == "Completed"

    def test_resolve_connection(self, local_client, local_aoai_connection):
        flow = load_flow(f"{FLOWS_DIR}/web_classification_no_variants")
        connections = SubmitterHelper.resolve_connections(flow, local_client)
        assert local_aoai_connection.name in connections

    def test_run_with_env_overwrite(self, local_client, local_aoai_connection):
        run = create_yaml_run(
            source=f"{RUNS_DIR}/run_with_env.yaml",
        )
        outputs = local_client.runs._get_outputs(run=run)
        assert outputs["output"][0] == local_aoai_connection.api_base

    def test_pf_run_with_env_overwrite(self, local_client, local_aoai_connection, pf):
        run = pf.run(
            flow=f"{FLOWS_DIR}/print_env_var",
            data=f"{DATAS_DIR}/env_var_names.jsonl",
            environment_variables={"API_BASE": "${azure_open_ai_connection.api_base}"},
        )
        outputs = local_client.runs._get_outputs(run=run)
        assert outputs["output"][0] == local_aoai_connection.api_base

    def test_eval_run_not_exist(self, pf):
        name = str(uuid.uuid4())
        with pytest.raises(RunNotFoundError) as e:
            pf.runs.create_or_update(
                run=Run(
                    name=name,
                    flow=Path(f"{FLOWS_DIR}/classification_accuracy_evaluation"),
                    run="not_exist",
                    column_mapping={
                        "groundtruth": "${data.answer}",
                        "prediction": "${run.outputs.category}",
                        # evaluation reference run.inputs
                        "url": "${run.inputs.url}",
                    },
                )
            )
        assert "Run name 'not_exist' cannot be found" in str(e.value)
        # run should not be created
        with pytest.raises(RunNotFoundError):
            pf.runs.get(name=name)

    def test_eval_run_data_deleted(self, pf):
        with tempfile.TemporaryDirectory() as temp_dir:
            shutil.copy(f"{DATAS_DIR}/env_var_names.jsonl", temp_dir)

            result = pf.run(
                flow=f"{FLOWS_DIR}/print_env_var",
                data=f"{temp_dir}/env_var_names.jsonl",
            )
            assert pf.runs.get(result.name).status == "Completed"

            # delete original run's input data
            os.remove(f"{temp_dir}/env_var_names.jsonl")

            with pytest.raises(UserErrorException) as e:
                pf.run(
                    flow=f"{FLOWS_DIR}/classification_accuracy_evaluation",
                    run=result.name,
                    column_mapping={
                        "prediction": "${run.outputs.output}",
                        # evaluation reference run.inputs
                        # NOTE: we need this value to guard behavior when a run reference another run's inputs
                        "variant_id": "${run.inputs.key}",
                        # can reference other columns in data which doesn't exist in base run's inputs
                        "groundtruth": "${run.inputs.extra_key}",
                    },
                )
            assert "Please make sure it exists and not deleted." in str(e.value)

    def test_eval_run_data_not_exist(self, pf):
        base_run = pf.run(
            flow=f"{FLOWS_DIR}/print_env_var",
            data=f"{DATAS_DIR}/env_var_names.jsonl",
        )
        assert pf.runs.get(base_run.name).status == "Completed"

        eval_run = pf.run(
            flow=f"{FLOWS_DIR}/classification_accuracy_evaluation",
            run=base_run.name,
            column_mapping={
                "prediction": "${run.outputs.output}",
                # evaluation reference run.inputs
                # NOTE: we need this value to guard behavior when a run reference another run's inputs
                "variant_id": "${run.inputs.key}",
                # can reference other columns in data which doesn't exist in base run's inputs
                "groundtruth": "${run.inputs.extra_key}",
            },
        )

        result = pf.run(
            flow=f"{FLOWS_DIR}/classification_accuracy_evaluation",
            run=eval_run.name,
            column_mapping={
                "prediction": "${run.outputs.output}",
                # evaluation reference run.inputs
                # NOTE: we need this value to guard behavior when a run reference another run's inputs
                "variant_id": "${run.inputs.key}",
                # can reference other columns in data which doesn't exist in base run's inputs
                "groundtruth": "${run.inputs.extra_key}",
            },
        )
        # Run failed because run inputs data is None, and error will be in the run output error.json
        assert result.status == "Failed"

    def test_create_run_with_tags(self, pf):
        name = str(uuid.uuid4())
        display_name = "test_run_with_tags"
        tags = {"key1": "tag1"}
        run = pf.run(
            name=name,
            display_name=display_name,
            tags=tags,
            flow=f"{FLOWS_DIR}/print_env_var",
            data=f"{DATAS_DIR}/env_var_names.jsonl",
            environment_variables={"API_BASE": "${azure_open_ai_connection.api_base}"},
        )
        assert run.name == name
        assert "test_run_with_tags" == run.display_name
        assert run.tags == tags

    def test_run_display_name(self, pf):
        # use run name if not specify display_name
        run = pf.runs.create_or_update(
            run=Run(
                flow=Path(f"{FLOWS_DIR}/print_env_var"),
                data=f"{DATAS_DIR}/env_var_names.jsonl",
                environment_variables={"API_BASE": "${azure_open_ai_connection.api_base}"},
            )
        )
        assert run.display_name == run.name
        assert "print_env_var" in run.display_name

        # will respect if specified in run
        base_run = pf.runs.create_or_update(
            run=Run(
                flow=Path(f"{FLOWS_DIR}/print_env_var"),
                data=f"{DATAS_DIR}/env_var_names.jsonl",
                environment_variables={"API_BASE": "${azure_open_ai_connection.api_base}"},
                display_name="my_run",
            )
        )
        assert base_run.display_name == "my_run"

        run = pf.runs.create_or_update(
            run=Run(
                flow=Path(f"{FLOWS_DIR}/print_env_var"),
                data=f"{DATAS_DIR}/env_var_names.jsonl",
                environment_variables={"API_BASE": "${azure_open_ai_connection.api_base}"},
                display_name="my_run_${variant_id}_${run}",
                run=base_run,
            )
        )
        assert run.display_name == f"my_run_variant_0_{base_run.name}"

        run = pf.runs.create_or_update(
            run=Run(
                flow=Path(f"{FLOWS_DIR}/print_env_var"),
                data=f"{DATAS_DIR}/env_var_names.jsonl",
                environment_variables={"API_BASE": "${azure_open_ai_connection.api_base}"},
                display_name="my_run_${timestamp}",
                run=base_run,
            )
        )
        assert "${timestamp}" not in run.display_name

    def test_run_dump(self, azure_open_ai_connection: AzureOpenAIConnection, pf) -> None:
        data_path = f"{DATAS_DIR}/webClassification3.jsonl"
        run = pf.run(flow=f"{FLOWS_DIR}/web_classification", data=data_path)
        # in fact, `pf.run` will internally query the run from db in `RunSubmitter`
        # explicitly call ORM get here to emphasize the dump operatoin
        # if no dump operation, a RunNotFoundError will be raised here
        pf.runs.get(run.name)

    def test_run_list(self, azure_open_ai_connection: AzureOpenAIConnection, pf) -> None:
        # create a run to ensure there is at least one run in the db
        data_path = f"{DATAS_DIR}/webClassification3.jsonl"
        pf.run(flow=f"{FLOWS_DIR}/web_classification", data=data_path)
        # not specify `max_result` here, so that if there are legacy runs in the db
        # list runs API can collect them, and can somehow cover legacy schema
        runs = pf.runs.list()
        assert len(runs) >= 1

    def test_stream_run_summary(self, azure_open_ai_connection: AzureOpenAIConnection, local_client, capfd, pf) -> None:
        data_path = f"{DATAS_DIR}/webClassification3.jsonl"
        run = pf.run(flow=f"{FLOWS_DIR}/web_classification", data=data_path)
        local_client.runs.stream(run.name)
        out, _ = capfd.readouterr()
        print(out)
        assert 'Run status: "Completed"' in out
        assert "Output path: " in out

    def test_stream_incomplete_run_summary(
        self, azure_open_ai_connection: AzureOpenAIConnection, local_client, capfd, pf
    ) -> None:
        # use wrong data to create a failed run
        data_path = f"{DATAS_DIR}/webClassification3.jsonl"
        name = str(uuid.uuid4())
        run = pf.run(
            flow=f"{FLOWS_DIR}/failed_flow",
            data=data_path,
            column_mapping={"text": "${data.url}"},
            name=name,
        )
        local_client.runs.stream(run.name)
        # assert error message in stream API
        out, _ = capfd.readouterr()
        assert 'Run status: "Completed"' in out
        # won't print exception, use can get it from run._to_dict()
        # assert "failed with exception" in out

    def test_run_data_not_provided(self, pf):
        with pytest.raises(ValueError) as e:
            pf.run(
                flow=f"{FLOWS_DIR}/web_classification",
            )
        assert "at least one of data or run must be provided" in str(e)

    def test_get_details(self, azure_open_ai_connection: AzureOpenAIConnection, pf) -> None:
        data_path = f"{DATAS_DIR}/webClassification3.jsonl"
        run = pf.run(
            flow=f"{FLOWS_DIR}/web_classification",
            data=data_path,
            column_mapping={"url": "${data.url}"},
        )

        from promptflow._sdk.operations._local_storage_operations import LocalStorageOperations

        local_storage = LocalStorageOperations(run)
        # there should be line_number in original DataFrame, but not in details DataFrame
        # as we will set index on line_number to ensure the order
        outputs = pd.read_json(local_storage._outputs_path, orient="records", lines=True)
        details = pf.get_details(run)
        assert "line_number" in outputs and "line_number" not in details

    def test_visualize_run(self, azure_open_ai_connection: AzureOpenAIConnection, pf) -> None:
        data_path = f"{DATAS_DIR}/webClassification3.jsonl"
        run1 = pf.run(
            flow=f"{FLOWS_DIR}/web_classification",
            data=data_path,
            column_mapping={"url": "${data.url}"},
        )
        run2 = pf.run(
            flow=f"{FLOWS_DIR}/classification_accuracy_evaluation",
            data=data_path,
            run=run1.name,
            column_mapping={
                "groundtruth": "${data.answer}",
                "prediction": "${run.outputs.category}",
                "variant_id": "${data.variant_id}",
            },
        )
        pf.visualize([run1, run2])

    def test_incomplete_run_visualize(
        self, azure_open_ai_connection: AzureOpenAIConnection, pf, capfd: pytest.CaptureFixture
    ) -> None:
        failed_run = pf.run(
            flow=f"{FLOWS_DIR}/failed_flow",
            data=f"{DATAS_DIR}/webClassification1.jsonl",
            column_mapping={"text": "${data.url}"},
        )
        # "update" run status to failed since currently all run will be completed unless there's bug
        pf.runs.update(
            name=failed_run.name,
            status="Failed",
        )

        # patch logger.error to print, so that we can capture the error message using capfd
        from promptflow._sdk.operations import _run_operations

        _run_operations.logger.error = print

        pf.visualize(failed_run)
        captured = capfd.readouterr()
        expected_error_message = (
            f"Cannot visualize non-completed run. Run {failed_run.name!r} is not completed, the status is 'Failed'."
        )
        assert expected_error_message in captured.out

    def test_flow_bulk_run_with_additional_includes(self, azure_open_ai_connection: AzureOpenAIConnection, pf):
        data_path = f"{DATAS_DIR}/webClassification3.jsonl"
        run = pf.run(flow=f"{FLOWS_DIR}/web_classification_with_additional_include", data=data_path)

        additional_includes = _get_additional_includes(run.flow / "flow.dag.yaml")
        snapshot_path = Path.home() / ".promptflow" / ".runs" / run.name / "snapshot"
        for item in additional_includes:
            assert (snapshot_path / Path(item).name).exists()
        # Addition includes in snapshot is removed
        additional_includes = _get_additional_includes(snapshot_path / "flow.dag.yaml")
        assert not additional_includes

    def test_input_mapping_source_not_found_error(self, azure_open_ai_connection: AzureOpenAIConnection, pf):
        # input_mapping source not found error won't create run
        name = str(uuid.uuid4())
        data_path = f"{DATAS_DIR}/webClassification3.jsonl"
        run = pf.run(
            flow=f"{FLOWS_DIR}/web_classification",
            data=data_path,
            column_mapping={"not_exist": "${data.not_exist_key}"},
            name=name,
        )
        assert_run_with_invalid_column_mapping(pf, run)

    def test_input_mapping_with_dict(self, azure_open_ai_connection: AzureOpenAIConnection, pf):
        data_path = f"{DATAS_DIR}/webClassification3.jsonl"

        run = pf.run(
            flow=f"{FLOWS_DIR}/flow_with_dict_input",
            data=data_path,
            column_mapping={"key": {"value": "1"}, "url": "${data.url}"},
        )
        outputs = pf.runs._get_outputs(run=run)
        assert "dict" in outputs["output"][0]

    def test_run_exist_error(self, pf):
        name = str(uuid.uuid4())
        data_path = f"{DATAS_DIR}/webClassification3.jsonl"

        pf.run(
            name=name,
            flow=f"{FLOWS_DIR}/flow_with_dict_input",
            data=data_path,
            column_mapping={"key": {"value": "1"}, "url": "${data.url}"},
        )

        # create a new run won't affect original run
        with pytest.raises(RunExistsError):
            pf.run(
                name=name,
                flow=f"{FLOWS_DIR}/flow_with_dict_input",
                data=data_path,
                column_mapping={"key": {"value": "1"}, "url": "${data.url}"},
            )
        run = pf.runs.get(name)
        assert run.status == RunStatus.COMPLETED
        assert not os.path.exists(run._output_path / LocalStorageFilenames.EXCEPTION)

    def test_run_local_storage_structure(self, local_client, pf) -> None:
        run = create_run_against_multi_line_data(pf)
        local_storage = LocalStorageOperations(local_client.runs.get(run.name))
        run_output_path = local_storage.path
        assert (Path(run_output_path) / "flow_outputs").is_dir()
        assert (Path(run_output_path) / "flow_outputs" / "output.jsonl").is_file()
        assert (Path(run_output_path) / "flow_artifacts").is_dir()
        # 3 line runs for webClassification3.jsonl
        assert len([_ for _ in (Path(run_output_path) / "flow_artifacts").iterdir()]) == 3
        assert (Path(run_output_path) / "node_artifacts").is_dir()
        # 5 nodes web classification flow DAG
        assert len([_ for _ in (Path(run_output_path) / "node_artifacts").iterdir()]) == 5

    def test_run_snapshot_with_flow_tools_json(self, local_client, pf) -> None:
        run = create_run_against_multi_line_data(pf)
        local_storage = LocalStorageOperations(local_client.runs.get(run.name))
        assert (local_storage._snapshot_folder_path / ".promptflow").is_dir()
        assert (local_storage._snapshot_folder_path / ".promptflow" / "flow.tools.json").is_file()

    def test_get_metrics_format(self, local_client, pf) -> None:
        run1 = create_run_against_multi_line_data(pf)
        run2 = create_run_against_run(pf, run1)
        # ensure the result is a flatten dict
        assert local_client.runs.get_metrics(run2.name).keys() == {"accuracy"}

    def test_get_detail_format(self, local_client, pf) -> None:
        run = create_run_against_multi_line_data(pf)
        # data is a jsonl file, so we can know the number of line runs
        with open(f"{DATAS_DIR}/webClassification3.jsonl", "r") as f:
            data = f.readlines()
        number_of_lines = len(data)

        local_storage = LocalStorageOperations(local_client.runs.get(run.name))
        detail = local_storage.load_detail()

        assert isinstance(detail, dict)
        # flow runs
        assert "flow_runs" in detail
        assert isinstance(detail["flow_runs"], list)
        assert len(detail["flow_runs"]) == number_of_lines
        # node runs
        assert "node_runs" in detail
        assert isinstance(detail["node_runs"], list)

    def test_run_logs(self, pf):
        data_path = f"{DATAS_DIR}/webClassification3.jsonl"

        run = pf.run(
            flow=f"{FLOWS_DIR}/flow_with_user_output",
            data=data_path,
            column_mapping={"key": {"value": "1"}, "url": "${data.url}"},
        )
        local_storage = LocalStorageOperations(run=run)
        logs = local_storage.logger.get_logs()
        # For Batch run, the executor uses bulk logger to print logs, and only prints the error log of the nodes.
        existing_keywords = ["execution", "execution.bulk", "WARNING", "error log"]
        assert all([keyword in logs for keyword in existing_keywords])
        non_existing_keywords = ["execution.flow", "user log"]
        assert all([keyword not in logs for keyword in non_existing_keywords])

    def test_get_detail_against_partial_fail_run(self, pf) -> None:
        run = pf.run(
            flow=f"{FLOWS_DIR}/partial_fail",
            data=f"{FLOWS_DIR}/partial_fail/data.jsonl",
        )
        detail = pf.runs.get_details(name=run.name)
        detail.fillna("", inplace=True)
        assert len(detail) == 3

    def test_flow_with_only_static_values(self, pf):
        name = str(uuid.uuid4())
        data_path = f"{DATAS_DIR}/webClassification3.jsonl"

        with pytest.raises(UserErrorException) as e:
            pf.run(
                flow=f"{FLOWS_DIR}/flow_with_dict_input",
                data=data_path,
                column_mapping={"key": {"value": "1"}},
                name=name,
            )

        assert "Column mapping must contain at least one mapping binding" in str(e.value)
        # run should not be created
        with pytest.raises(RunNotFoundError):
            pf.runs.get(name=name)

    def test_error_message_dump(self, pf):
        failed_run = pf.run(
            flow=f"{FLOWS_DIR}/failed_flow",
            data=f"{DATAS_DIR}/webClassification1.jsonl",
            column_mapping={"text": "${data.url}"},
        )
        # even if all lines failed, the bulk run's status is completed.
        assert failed_run.status == "Completed"
        # error messages will store in local
        local_storage = LocalStorageOperations(failed_run)

        assert os.path.exists(local_storage._exception_path)
        exception = local_storage.load_exception()
        assert "Failed to run 1/1 lines. First error message is" in exception["message"]
        # line run failures will be stored in additionalInfo
        assert len(exception["additionalInfo"][0]["info"]["errors"]) == 1

        # show run will get error message
        run = pf.runs.get(name=failed_run.name)
        run_dict = run._to_dict()
        assert "error" in run_dict
        assert run_dict["error"] == exception

    @pytest.mark.skipif(RecordStorage.is_replaying_mode(), reason="System metrics not supported in replaying mode")
    def test_system_metrics_in_properties(self, pf) -> None:
        run = create_run_against_multi_line_data(pf)
        assert FlowRunProperties.SYSTEM_METRICS in run.properties
        assert isinstance(run.properties[FlowRunProperties.SYSTEM_METRICS], dict)
        assert "total_tokens" in run.properties[FlowRunProperties.SYSTEM_METRICS]

    def test_run_get_inputs(self, pf):
        # inputs should be persisted when defaults are used
        run = pf.run(
            flow=f"{FLOWS_DIR}/default_input",
            data=f"{DATAS_DIR}/webClassification1.jsonl",
        )
        inputs = pf.runs._get_inputs(run=run)
        assert inputs == {
            "line_number": [0],
            "input_bool": [False],
            "input_dict": [{}],
            "input_list": [[]],
            "input_str": ["input value from default"],
        }

        # inputs should be persisted when data value are used
        run = pf.run(
            flow=f"{FLOWS_DIR}/flow_with_dict_input",
            data=f"{DATAS_DIR}/dictInput1.jsonl",
        )
        inputs = pf.runs._get_inputs(run=run)
        assert inputs == {"key": [{"key": "value in data"}], "line_number": [0]}

        # inputs should be persisted when column-mapping are used
        run = pf.run(
            flow=f"{FLOWS_DIR}/flow_with_dict_input",
            data=f"{DATAS_DIR}/webClassification1.jsonl",
            column_mapping={"key": {"value": "value in column-mapping"}, "url": "${data.url}"},
        )
        inputs = pf.runs._get_inputs(run=run)
        assert inputs == {
            "key": [{"value": "value in column-mapping"}],
            "line_number": [0],
            "url": ["https://www.youtube.com/watch?v=o5ZQyXaAv1g"],
        }

    def test_executor_logs_in_batch_run_logs(self, pf) -> None:
        run = create_run_against_multi_line_data_without_llm(pf)
        local_storage = LocalStorageOperations(run=run)
        logs = local_storage.logger.get_logs()
        # below warning is printed by executor before the batch run executed
        # the warning message results from we do not use column mapping
        # so it is expected to be printed here
        assert "Starting run without column mapping may lead to unexpected results." in logs

    def test_basic_image_flow_bulk_run(self, pf, local_client) -> None:
        image_flow_path = f"{FLOWS_DIR}/python_tool_with_simple_image"
        data_path = f"{image_flow_path}/image_inputs/inputs.jsonl"

        result = pf.run(flow=image_flow_path, data=data_path, column_mapping={"image": "${data.image}"})
        run = local_client.runs.get(name=result.name)
        assert run.status == "Completed"
        assert "error" not in run._to_dict()

    def test_python_tool_with_composite_image(self, pf) -> None:
        image_flow_path = f"{FLOWS_DIR}/python_tool_with_composite_image"
        data_path = f"{image_flow_path}/inputs.jsonl"

        result = pf.run(
            flow=image_flow_path,
            data=data_path,
            column_mapping={
                "image_list": "${data.image_list}",
                "image_dict": "${data.image_dict}",
            },
        )
        run = pf.runs.get(name=result.name)
        assert run.status == "Completed"
        # no error when processing lines
        assert "error" not in run._to_dict()

        # test input from output
        result = pf.run(
            run=result,
            flow=image_flow_path,
            column_mapping={
                "image_list": "${run.outputs.output}"
                # image dict will use default value, which is relative to flow's folder
            },
        )
        run = pf.runs.get(name=result.name)
        assert run.status == "Completed"
        # no error when processing lines
        assert "error" not in run._to_dict()

    def test_image_without_default(self, pf):
        image_flow_path = f"{FLOWS_DIR}/python_tool_with_simple_image_without_default"
        data_path = f"{DATAS_DIR}/image_inputs"

        result = pf.run(
            flow=image_flow_path,
            data=data_path,
            column_mapping={
                "image_1": "${data.image}",
                "image_2": "${data.image}",
            },
        )
        run = pf.runs.get(name=result.name)
        assert run.status == "Completed", run.name
        # no error when processing lines
        assert "error" not in run._to_dict(), run.name

    def test_get_details_for_image_in_flow(self, pf) -> None:
        image_flow_path = f"{FLOWS_DIR}/python_tool_with_simple_image"
        data_path = f"{image_flow_path}/image_inputs/inputs.jsonl"
        run = pf.run(
            flow=image_flow_path,
            data=data_path,
            column_mapping={"image": "${data.image}"},
        )
        details = pf.get_details(run.name)
        for i in range(len(details)):
            input_image_path = details["inputs.image"][i]["data:image/png;path"]
            assert Path(input_image_path).is_absolute()
            output_image_path = details["outputs.output"][i]["data:image/png;path"]
            assert Path(output_image_path).is_absolute()

    def test_stream_raise_on_error_false(self, pf: PFClient, capfd: pytest.CaptureFixture) -> None:
        data_path = f"{DATAS_DIR}/webClassification3.jsonl"
        run = pf.run(
            flow=f"{FLOWS_DIR}/web_classification",
            data=data_path,
            column_mapping={"not_exist": "${data.not_exist_key}"},
            name=str(uuid.uuid4()),
        )
        # raise_on_error=False, will print error message in stdout
        pf.stream(run.name, raise_on_error=False)
        out, _ = capfd.readouterr()
        assert "The input for batch run is incorrect. Couldn't find these mapping relations" in out

    def test_stream_canceled_run(self, pf: PFClient, capfd: pytest.CaptureFixture) -> None:
        run = create_run_against_multi_line_data_without_llm(pf)
        pf.runs.update(name=run.name, status=RunStatus.CANCELED)
        # (default) raise_on_error=True
        with pytest.raises(InvalidRunStatusError):
            pf.stream(run.name)
        # raise_on_error=False
        pf.stream(run.name, raise_on_error=False)
        out, _ = capfd.readouterr()
        assert "Run is canceled." in out

    def test_specify_run_output_path(self, pf: PFClient, mocker: MockerFixture) -> None:
        # mock to imitate user specify config run.output_path
        specified_run_output_path = (Path.home() / PROMPT_FLOW_DIR_NAME / ".mock").resolve().as_posix()
        with mocker.patch(
            "promptflow._sdk._configuration.Configuration.get_run_output_path",
            return_value=specified_run_output_path,
        ):
            run = create_run_against_multi_line_data_without_llm(pf)
            local_storage = LocalStorageOperations(run=run)
            expected_output_path_prefix = (Path(specified_run_output_path) / run.name).resolve().as_posix()
            assert local_storage.outputs_folder.as_posix().startswith(expected_output_path_prefix)

    def test_override_run_output_path_in_pf_client(self) -> None:
        specified_run_output_path = (Path.home() / PROMPT_FLOW_DIR_NAME / ".another_mock").resolve().as_posix()
        pf = PFClient(config={"run.output_path": specified_run_output_path})
        run = create_run_against_multi_line_data_without_llm(pf)
        local_storage = LocalStorageOperations(run=run)
        expected_output_path_prefix = (Path(specified_run_output_path) / run.name).resolve().as_posix()
        assert local_storage.outputs_folder.as_posix().startswith(expected_output_path_prefix)

    def test_specify_run_output_path_with_macro(self, pf: PFClient, mocker: MockerFixture) -> None:
        # mock to imitate user specify invalid config run.output_path
        with mocker.patch(
            "promptflow._sdk._configuration.Configuration.get_run_output_path",
            return_value=f"{FLOW_DIRECTORY_MACRO_IN_CONFIG}/.promptflow",
        ):
            for _ in range(3):
                run = create_run_against_multi_line_data_without_llm(pf)
                local_storage = LocalStorageOperations(run=run)
                expected_path_prefix = Path(FLOWS_DIR) / "print_env_var" / ".promptflow" / run.name
                expected_path_prefix = expected_path_prefix.resolve().as_posix()
                assert local_storage.outputs_folder.as_posix().startswith(expected_path_prefix)

    def test_specify_run_output_path_with_invalid_macro(self, pf: PFClient, mocker: MockerFixture) -> None:
        # mock to imitate user specify invalid config run.output_path
        with mocker.patch(
            "promptflow._sdk._configuration.Configuration.get_run_output_path",
            # this case will happen when user manually modifies ~/.promptflow/pf.yaml
            return_value=f"{FLOW_DIRECTORY_MACRO_IN_CONFIG}",
        ):
            run = create_run_against_multi_line_data_without_llm(pf)
            # as the specified run output path is invalid
            # the actual run output path will be the default value
            local_storage = LocalStorageOperations(run=run)
            expected_output_path_prefix = (Path.home() / PROMPT_FLOW_DIR_NAME / ".runs" / run.name).resolve().as_posix()
            assert local_storage.outputs_folder.as_posix().startswith(expected_output_path_prefix)

    def test_failed_run_to_dict_exclude(self, pf):
        failed_run = pf.run(
            flow=f"{FLOWS_DIR}/failed_flow",
            data=f"{DATAS_DIR}/webClassification1.jsonl",
            column_mapping={"text": "${data.url}"},
        )
        default = failed_run._to_dict()
        # CLI will exclude additional info and debug info
        exclude = failed_run._to_dict(exclude_additional_info=True, exclude_debug_info=True)
        assert "additionalInfo" in default["error"] and "additionalInfo" not in exclude["error"]
        assert "debugInfo" in default["error"] and "debugInfo" not in exclude["error"]

    def test_create_run_with_existing_run_folder(self, pf):
        # TODO: Should use fixture to create an run and download it to be used here.
        run_name = "web_classification_variant_0_20231205_120253_104100"

        # clean the run if exists
        from promptflow._cli._utils import _try_delete_existing_run_record

        _try_delete_existing_run_record(run_name)

        # assert the run doesn't exist
        with pytest.raises(RunNotFoundError):
            pf.runs.get(run_name)

        # create the run with run folder
        run_folder = f"{RUNS_DIR}/{run_name}"
        run = Run._load_from_source(source=run_folder)
        pf.runs.create_or_update(run)

        # test with other local run operations
        run = pf.runs.get(run_name)
        assert run.name == run_name
        details = pf.get_details(run_name)
        assert details.shape == (3, 5)
        metrics = pf.runs.get_metrics(run_name)
        assert metrics == {}
        pf.stream(run_name)
        pf.visualize([run_name])

    def test_aggregation_node_failed(self, pf):
        failed_run = pf.run(
            flow=f"{FLOWS_DIR}/aggregation_node_failed",
            data=f"{FLOWS_DIR}/aggregation_node_failed/data.jsonl",
        )
        # even if all lines failed, the bulk run's status is completed.
        assert failed_run.status == "Completed"
        # error messages will store in local
        local_storage = LocalStorageOperations(failed_run)

        assert os.path.exists(local_storage._exception_path)
        exception = local_storage.load_exception()
        assert "First error message is" in exception["message"]
        # line run failures will be stored in additionalInfo
        assert len(exception["additionalInfo"][0]["info"]["errors"]) == 1

        # show run will get error message
        run = pf.runs.get(name=failed_run.name)
        run_dict = run._to_dict()
        assert "error" in run_dict
        assert run_dict["error"] == exception

    # TODO: remove this patch after executor switch to default spawn
    @patch.dict(os.environ, {"PF_BATCH_METHOD": "spawn"}, clear=True)
    def test_get_details_against_partial_completed_run(self, pf: PFClient) -> None:
        flow_mod2 = f"{FLOWS_DIR}/mod-n/two"
        flow_mod3 = f"{FLOWS_DIR}/mod-n/three"
        data_path = f"{DATAS_DIR}/numbers.jsonl"
        # batch run against data
        run1 = pf.run(
            flow=flow_mod2,
            data=data_path,
            column_mapping={"number": "${data.value}"},
        )
        pf.runs.stream(run1)
        details1 = pf.get_details(run1)
        assert len(details1) == 20
        assert len(details1.loc[details1["outputs.output"] != "(Failed)"]) == 10
        # assert to ensure inputs and outputs are aligned
        for _, row in details1.iterrows():
            if str(row["outputs.output"]) != "(Failed)":
                assert int(row["inputs.number"]) == int(row["outputs.output"])

        # batch run against previous run
        run2 = pf.run(
            flow=flow_mod3,
            run=run1,
            column_mapping={"number": "${run.outputs.output}"},
        )
        pf.runs.stream(run2)
        details2 = pf.get_details(run2)
        assert len(details2) == 10
        assert len(details2.loc[details2["outputs.output"] != "(Failed)"]) == 4
        # assert to ensure inputs and outputs are aligned
        for _, row in details2.iterrows():
            if str(row["outputs.output"]) != "(Failed)":
                assert int(row["inputs.number"]) == int(row["outputs.output"])

<<<<<<< HEAD
    def test_eager_flow_run(self, pf):
        flow_path = Path(f"{FLOWS_DIR}/simple_eager_flow/entry.py").absolute()
        run = pf.run(
            flow=flow_path,
            data=f"{FLOWS_DIR}/simple_eager_flow/data.jsonl",
        )
        print(run)
        assert run.status == "Completed"
=======
    # TODO: remove this patch after executor switch to default spawn
    @patch.dict(os.environ, {"PF_BATCH_METHOD": "spawn"}, clear=True)
    def test_flow_with_nan_inf(self, pf: PFClient) -> None:
        run = pf.run(
            flow=f"{FLOWS_DIR}/flow-with-nan-inf",
            data=f"{DATAS_DIR}/numbers.jsonl",
            column_mapping={"number": "${data.value}"},
        )
        pf.stream(run)
        local_storage = LocalStorageOperations(run=run)

        # default behavior: no special logic for nan and inf
        detail = local_storage.load_detail()
        first_line_run_output = detail["flow_runs"][0]["output"]["output"]
        assert isinstance(first_line_run_output["nan"], float)
        assert np.isnan(first_line_run_output["nan"])
        assert isinstance(first_line_run_output["inf"], float)
        assert np.isinf(first_line_run_output["inf"])

        # handles nan and inf, which is real scenario during visualize
        detail = local_storage.load_detail(parse_const_as_str=True)
        first_line_run_output = detail["flow_runs"][0]["output"]["output"]
        assert isinstance(first_line_run_output["nan"], str)
        assert first_line_run_output["nan"] == "NaN"
        assert isinstance(first_line_run_output["inf"], str)
        assert first_line_run_output["inf"] == "Infinity"
>>>>>>> 86c551d9
<|MERGE_RESOLUTION|>--- conflicted
+++ resolved
@@ -1126,16 +1126,6 @@
             if str(row["outputs.output"]) != "(Failed)":
                 assert int(row["inputs.number"]) == int(row["outputs.output"])
 
-<<<<<<< HEAD
-    def test_eager_flow_run(self, pf):
-        flow_path = Path(f"{FLOWS_DIR}/simple_eager_flow/entry.py").absolute()
-        run = pf.run(
-            flow=flow_path,
-            data=f"{FLOWS_DIR}/simple_eager_flow/data.jsonl",
-        )
-        print(run)
-        assert run.status == "Completed"
-=======
     # TODO: remove this patch after executor switch to default spawn
     @patch.dict(os.environ, {"PF_BATCH_METHOD": "spawn"}, clear=True)
     def test_flow_with_nan_inf(self, pf: PFClient) -> None:
@@ -1162,4 +1152,12 @@
         assert first_line_run_output["nan"] == "NaN"
         assert isinstance(first_line_run_output["inf"], str)
         assert first_line_run_output["inf"] == "Infinity"
->>>>>>> 86c551d9
+
+    def test_eager_flow_run(self, pf):
+        flow_path = Path(f"{FLOWS_DIR}/simple_eager_flow/entry.py").absolute()
+        run = pf.run(
+            flow=flow_path,
+            data=f"{FLOWS_DIR}/simple_eager_flow/data.jsonl",
+        )
+        print(run)
+        assert run.status == "Completed"