--- conflicted
+++ resolved
@@ -106,13 +106,9 @@
             assert isinstance(v, str)
             assert str(Path(v).parent) == parent_path
             return True
-<<<<<<< HEAD
         elif is_multimedia_dict_v2(value):
             return True
-        return any(contain_image_reference(v) for v in value.values())
-=======
         return any(contain_image_reference(v, parent_path) for v in value.values())
->>>>>>> e7d9f089
     return False
 
 
